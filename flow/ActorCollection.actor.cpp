--- conflicted
+++ resolved
@@ -75,79 +75,4 @@
 		std::copy(uStr.begin(), uStr.end(), iter);
 		return result;
 	}
-<<<<<<< HEAD
-};
-
-
-TEST_CASE("/flow/TraceEvent") {
-	state unsigned i;
-	state double startTime;
-	state std::vector<std::string> strings;
-	state std::vector<int> keyIdx;
-	state std::vector<int> pairRnd;
-	state std::vector<int> num;
-	state std::vector<double> doub;
-	state std::vector<int> strIdx;
-	strings.reserve(10000);
-	keyIdx.reserve(1e6);
-	pairRnd.reserve(1e6);
-	num.reserve(1e6);
-	doub.reserve(1e6);
-	strIdx.reserve(1e6);
-	for (i = 0; i < 100; ++i) {
-		for (int j = 0; j < 100; ++j) {
-			strings.emplace_back(deterministicRandom()->randomAlphaNumeric(deterministicRandom()->randomInt(1, 30)));
-		}
-		wait(delay(0));
-	}
-	for (i = 0; i < 1e6; ++i) {
-		keyIdx.emplace_back(deterministicRandom()->randomInt(0, strings.size()));
-		pairRnd.emplace_back(deterministicRandom()->randomInt(-1000, 1000));
-		num.emplace_back(deterministicRandom()->randomInt(0, 1000));
-		doub.emplace_back(deterministicRandom()->random01());
-		strIdx.emplace_back(deterministicRandom()->randomInt(0, strings.size()));
-	}
-	TraceEvent("PairsFilled")
-		.detail("MemoryUsage", getMemoryUsage());
-	printf("Sleeping for 20 seconds - attach perf now to PID %d\n", getpid());
-	wait(delay(20));
-	printf("Done sleeping\n");
-	startTime = g_network->now();
-	for (i = 0; i < 100000; ++i) {
-		for (unsigned j = 0; j < 100; ++j) {
-			int idx = (i+1)*j % keyIdx.size();
-			StringRef key(strings[keyIdx[idx]]);
-			auto p = std::make_pair(key, pairRnd[idx]);
-			TraceEvent("TestTraceLineNoDebug")
-				.detail("Num", num[idx])
-				.detail("Double", doub[idx])
-				.detail("Str", strings[strIdx[idx]])
-				.detail("Pair", p);
-		}
-		wait(delay(0));
-	}
-	TraceEvent("TraceDuration")
-		.detail("Time", g_network->now() - startTime);
-	startTime = g_network->now();
-	for (i = 0; i < 1000000; ++i) {
-		for (unsigned j = 0; j < 100; ++j) {
-			int idx = (i+1)*j % keyIdx.size();
-			StringRef key(strings[keyIdx[idx]]);
-			auto p = std::make_pair(key, pairRnd[idx]);
-			TraceEvent(SevDebug, "TestTraceLineDebug")
-				.detail("Num", num[idx])
-				.detail("Double", doub[idx])
-				.detail("Str", strings[strIdx[idx]])
-				.detail("Pair", p);
-		}
-		wait(delay(0));
-	}
-	TraceEvent("TraceDuration")
-		.detail("Time", g_network->now() - startTime);
-	printf("benchmark done\n");
-	wait(delay(10));
-	return Void();
-}
-=======
-};
->>>>>>> c5fd42eb
+};