--- conflicted
+++ resolved
@@ -34,11 +34,8 @@
 ERROR( end_of_stream, 1, "End of stream" )
 ERROR( operation_failed, 1000, "Operation failed")
 ERROR( wrong_shard_server, 1001, "Shard is not available from this server")
-<<<<<<< HEAD
-ERROR( cold_cache_server, 1002, "Cache server is not warm for this range")
-=======
 ERROR( operation_obsolete, 1002, "Operation result no longer necessary")
->>>>>>> 8449badb
+ERROR( cold_cache_server, 1003, "Cache server is not warm for this range")
 ERROR( timed_out, 1004, "Operation timed out" )
 ERROR( coordinated_state_conflict, 1005, "Conflict occurred while changing coordination information" )
 ERROR( all_alternatives_failed, 1006, "All alternatives failed" )
