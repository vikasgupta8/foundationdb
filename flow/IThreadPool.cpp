--- conflicted
+++ resolved
@@ -90,19 +90,13 @@
 		ReferenceCounted<ThreadPool>::delref();
 		return Void();
 	}
-<<<<<<< HEAD
+
 	Future<Void> getError() const override { return Never(); } // FIXME
 	void addref() override { ReferenceCounted<ThreadPool>::addref(); }
 	void delref() override {
 		if (ReferenceCounted<ThreadPool>::delref_no_destroy()) stop();
 	}
-	void addThread(IThreadPoolReceiver* userData) override {
-=======
-	virtual Future<Void> getError() { return Never(); }  // FIXME
-	virtual void addref() { ReferenceCounted<ThreadPool>::addref(); }
-	virtual void delref() { if (ReferenceCounted<ThreadPool>::delref_no_destroy()) stop(); }
-	void addThread(IThreadPoolReceiver* userData, const char* name) {
->>>>>>> 9645f489
+	void addThread(IThreadPoolReceiver* userData, const char* name) override {
 		threads.push_back(new Thread(this, userData));
 		startThread(start, threads.back(), stackSize, name);
 	}
