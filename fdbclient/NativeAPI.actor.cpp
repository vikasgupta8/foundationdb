/*
 * NativeAPI.actor.cpp
 *
 * This source file is part of the FoundationDB open source project
 *
 * Copyright 2013-2018 Apple Inc. and the FoundationDB project authors
 *
 * Licensed under the Apache License, Version 2.0 (the "License");
 * you may not use this file except in compliance with the License.
 * You may obtain a copy of the License at
 *
 *     http://www.apache.org/licenses/LICENSE-2.0
 *
 * Unless required by applicable law or agreed to in writing, software
 * distributed under the License is distributed on an "AS IS" BASIS,
 * WITHOUT WARRANTIES OR CONDITIONS OF ANY KIND, either express or implied.
 * See the License for the specific language governing permissions and
 * limitations under the License.
 */

#include "fdbclient/NativeAPI.actor.h"

#include <iterator>
#include <regex>
#include <unordered_set>

#include "fdbclient/Atomic.h"
#include "fdbclient/ClusterInterface.h"
#include "fdbclient/CoordinationInterface.h"
#include "fdbclient/DatabaseContext.h"
#include "fdbclient/KeyRangeMap.h"
#include "fdbclient/Knobs.h"
#include "fdbclient/ManagementAPI.actor.h"
#include "fdbclient/MasterProxyInterface.h"
#include "fdbclient/MonitorLeader.h"
#include "fdbclient/MutationList.h"
#include "fdbclient/ReadYourWrites.h"
#include "fdbclient/StorageServerInterface.h"
#include "fdbclient/SystemData.h"
#include "fdbrpc/LoadBalance.h"
#include "fdbrpc/Net2FileSystem.h"
#include "fdbrpc/simulator.h"
#include "flow/ActorCollection.h"
#include "flow/DeterministicRandom.h"
#include "flow/Knobs.h"
#include "flow/Platform.h"
#include "flow/SystemMonitor.h"
#include "flow/TLSConfig.actor.h"
#include "flow/UnitTest.h"

#if defined(CMAKE_BUILD) || !defined(WIN32)
#include "versions.h"
#endif

#ifdef WIN32
#define WIN32_LEAN_AND_MEAN
#include <Windows.h>
#undef min
#undef max
#else
#include <time.h>
#endif
#include "flow/actorcompiler.h" // This must be the last #include.

extern const char* getSourceVersion();

using std::max;
using std::min;
using std::pair;

NetworkOptions networkOptions;
TLSConfig tlsConfig(TLSEndpointType::CLIENT);

// The default values, TRACE_DEFAULT_ROLL_SIZE and TRACE_DEFAULT_MAX_LOGS_SIZE are located in Trace.h.
NetworkOptions::NetworkOptions()
	: localAddress(""), clusterFile(""), traceDirectory(Optional<std::string>()),
	  traceRollSize(TRACE_DEFAULT_ROLL_SIZE), traceMaxLogsSize(TRACE_DEFAULT_MAX_LOGS_SIZE), traceLogGroup("default"),
	  traceFormat("xml"), traceClockSource("now"), runLoopProfilingEnabled(false) {

	Standalone<VectorRef<ClientVersionRef>> defaultSupportedVersions;

	StringRef sourceVersion = StringRef((const uint8_t*)getSourceVersion(), strlen(getSourceVersion()));
	std::string protocolVersionString = format("%llx", currentProtocolVersion.version());
	defaultSupportedVersions.push_back_deep(defaultSupportedVersions.arena(), ClientVersionRef(LiteralStringRef(FDB_VT_VERSION), sourceVersion, protocolVersionString));

	supportedVersions = ReferencedObject<Standalone<VectorRef<ClientVersionRef>>>::from(defaultSupportedVersions);
}

static const Key CLIENT_LATENCY_INFO_PREFIX = LiteralStringRef("client_latency/");
static const Key CLIENT_LATENCY_INFO_CTR_PREFIX = LiteralStringRef("client_latency_counter/");

Reference<StorageServerInfo> StorageServerInfo::getInterface( DatabaseContext *cx, StorageServerInterface const& ssi, LocalityData const& locality ) {
	auto it = cx->server_interf.find( ssi.id() );
	if( it != cx->server_interf.end() ) {
		if(it->second->interf.getValue.getEndpoint().token != ssi.getValue.getEndpoint().token) {
			if(it->second->interf.locality == ssi.locality) {
				//FIXME: load balance holds pointers to individual members of the interface, and this assignment will swap out the object they are
				//       pointing to. This is technically correct, but is very unnatural. We may want to refactor load balance to take an AsyncVar<Reference<Interface>>
				//       so that it is notified when the interface changes.
				it->second->interf = ssi;
			} else {
				it->second->notifyContextDestroyed();
				Reference<StorageServerInfo> loc( new StorageServerInfo(cx, ssi, locality) );
				cx->server_interf[ ssi.id() ] = loc.getPtr();
				return loc;
			}
		}

		return Reference<StorageServerInfo>::addRef( it->second );
	}

	Reference<StorageServerInfo> loc( new StorageServerInfo(cx, ssi, locality) );
	cx->server_interf[ ssi.id() ] = loc.getPtr();
	return loc;
}

void StorageServerInfo::notifyContextDestroyed() {
	cx = NULL;
}

StorageServerInfo::~StorageServerInfo() {
	if( cx ) {
		auto it = cx->server_interf.find( interf.id() );
		if( it != cx->server_interf.end() )
			cx->server_interf.erase( it );
		cx = NULL;
	}
}

std::string printable( const VectorRef<KeyValueRef>& val ) {
	std::string s;
	for(int i=0; i<val.size(); i++)
		s = s + printable(val[i].key) + format(":%d ",val[i].value.size());
	return s;
}

std::string printable( const KeyValueRef& val ) {
	return printable(val.key) + format(":%d ",val.value.size());
}

std::string printable( const VectorRef<StringRef>& val ) {
	std::string s;
	for(int i=0; i<val.size(); i++)
		s = s + printable(val[i]) + " ";
	return s;
}

std::string printable( const StringRef& val ) {
	return val.printable();
}

std::string printable( const std::string& str ) {
	return StringRef(str).printable();
}

std::string printable( const KeyRangeRef& range ) {
	return printable(range.begin) + " - " + printable(range.end);
}

int unhex( char c ) {
	if (c >= '0' && c <= '9')
		return c-'0';
	if (c >= 'a' && c <= 'f')
		return c-'a'+10;
	if (c >= 'A' && c <= 'F')
		return c-'A'+10;
	UNREACHABLE();
}

std::string unprintable( std::string const& val ) {
	std::string s;
	for(int i=0; i<val.size(); i++) {
		char c = val[i];
		if ( c == '\\' ) {
			if (++i == val.size()) ASSERT(false);
			if (val[i] == '\\') {
				s += '\\';
			} else if (val[i] == 'x') {
				if (i+2 >= val.size()) ASSERT(false);
				s += char((unhex(val[i+1])<<4) + unhex(val[i+2]));
				i += 2;
			} else
				ASSERT(false);
		} else
			s += c;
	}
	return s;
}

void DatabaseContext::validateVersion(Version version) {
	// Version could be 0 if the INITIALIZE_NEW_DATABASE option is set. In that case, it is illegal to perform any
	// reads. We throw client_invalid_operation because the caller didn't directly set the version, so the
	// version_invalid error might be confusing.
	if (version == 0) {
		throw client_invalid_operation();
	}
	if (switchable && version < minAcceptableReadVersion) {
		TEST(true); // Attempted to read a version lower than any this client has seen from the current cluster
		throw transaction_too_old();
	}

	ASSERT(version > 0 || version == latestVersion);
}

void validateOptionValue(Optional<StringRef> value, bool shouldBePresent) {
	if(shouldBePresent && !value.present())
		throw invalid_option_value();
	if(!shouldBePresent && value.present() && value.get().size() > 0)
		throw invalid_option_value();
}

void dumpMutations( const MutationListRef& mutations ) {
	for(auto m=mutations.begin(); m; ++m) {
		switch (m->type) {
			case MutationRef::SetValue: printf("  '%s' := '%s'\n", printable(m->param1).c_str(), printable(m->param2).c_str()); break;
			case MutationRef::AddValue: printf("  '%s' += '%s'", printable(m->param1).c_str(), printable(m->param2).c_str()); break;
			case MutationRef::ClearRange: printf("  Clear ['%s','%s')\n", printable(m->param1).c_str(), printable(m->param2).c_str()); break;
			default: printf("  Unknown mutation %d('%s','%s')\n", m->type, printable(m->param1).c_str(), printable(m->param2).c_str()); break;
		}
	}
}

template <> void addref( DatabaseContext* ptr ) { ptr->addref(); }
template <> void delref( DatabaseContext* ptr ) { ptr->delref(); }

ACTOR Future<Void> databaseLogger( DatabaseContext *cx ) {
	state double lastLogged = 0;
	loop {
		wait(delay(CLIENT_KNOBS->SYSTEM_MONITOR_INTERVAL, TaskPriority::FlushTrace));
		TraceEvent ev("TransactionMetrics", cx->dbId);

		ev.detail("Elapsed", (lastLogged == 0) ? 0 : now() - lastLogged)
			.detail("Cluster", cx->getConnectionFile() ? cx->getConnectionFile()->getConnectionString().clusterKeyName().toString() : "")
			.detail("Internal", cx->internal);

		cx->cc.logToTraceEvent(ev);

		ev.detail("MeanLatency", cx->latencies.mean())
			.detail("MedianLatency", cx->latencies.median())
			.detail("Latency90", cx->latencies.percentile(0.90))
			.detail("Latency98", cx->latencies.percentile(0.98))
			.detail("MaxLatency", cx->latencies.max())
			.detail("MeanRowReadLatency", cx->readLatencies.mean())
			.detail("MedianRowReadLatency", cx->readLatencies.median())
			.detail("MaxRowReadLatency", cx->readLatencies.max())
			.detail("MeanGRVLatency", cx->GRVLatencies.mean())
			.detail("MedianGRVLatency", cx->GRVLatencies.median())
			.detail("MaxGRVLatency", cx->GRVLatencies.max())
			.detail("MeanCommitLatency", cx->commitLatencies.mean())
			.detail("MedianCommitLatency", cx->commitLatencies.median())
			.detail("MaxCommitLatency", cx->commitLatencies.max())
			.detail("MeanMutationsPerCommit", cx->mutationsPerCommit.mean())
			.detail("MedianMutationsPerCommit", cx->mutationsPerCommit.median())
			.detail("MaxMutationsPerCommit", cx->mutationsPerCommit.max())
			.detail("MeanBytesPerCommit", cx->bytesPerCommit.mean())
			.detail("MedianBytesPerCommit", cx->bytesPerCommit.median())
			.detail("MaxBytesPerCommit", cx->bytesPerCommit.max());

		cx->latencies.clear();
		cx->readLatencies.clear();
		cx->GRVLatencies.clear();
		cx->commitLatencies.clear();
		cx->mutationsPerCommit.clear();
		cx->bytesPerCommit.clear();

		lastLogged = now();
	}
}

struct TrInfoChunk {
	ValueRef value;
	Key key;
};

ACTOR static Future<Void> transactionInfoCommitActor(Transaction *tr, std::vector<TrInfoChunk> *chunks) {
	state const Key clientLatencyAtomicCtr = CLIENT_LATENCY_INFO_CTR_PREFIX.withPrefix(fdbClientInfoPrefixRange.begin);
	state int retryCount = 0;
	loop{
		try {
			tr->reset();
			tr->setOption(FDBTransactionOptions::ACCESS_SYSTEM_KEYS);
			tr->setOption(FDBTransactionOptions::LOCK_AWARE);
			state Future<Standalone<StringRef> > vstamp = tr->getVersionstamp();
			int64_t numCommitBytes = 0;
			for (auto &chunk : *chunks) {
				tr->atomicOp(chunk.key, chunk.value, MutationRef::SetVersionstampedKey);
				numCommitBytes += chunk.key.size() + chunk.value.size() - 4; // subtract number of bytes of key that denotes verstion stamp index
			}
			tr->atomicOp(clientLatencyAtomicCtr, StringRef((uint8_t*)&numCommitBytes, 8), MutationRef::AddValue);
			wait(tr->commit());
			return Void();
		}
		catch (Error& e) {
			retryCount++;
			if (retryCount == 10)
				throw;
			wait(tr->onError(e));
		}
	}
}


ACTOR static Future<Void> delExcessClntTxnEntriesActor(Transaction *tr, int64_t clientTxInfoSizeLimit) {
	state const Key clientLatencyName = CLIENT_LATENCY_INFO_PREFIX.withPrefix(fdbClientInfoPrefixRange.begin);
	state const Key clientLatencyAtomicCtr = CLIENT_LATENCY_INFO_CTR_PREFIX.withPrefix(fdbClientInfoPrefixRange.begin);
	TraceEvent(SevInfo, "DelExcessClntTxnEntriesCalled");
	loop{
		try {
			tr->reset();
			tr->setOption(FDBTransactionOptions::ACCESS_SYSTEM_KEYS);
			tr->setOption(FDBTransactionOptions::LOCK_AWARE);
			Optional<Value> ctrValue = wait(tr->get(KeyRef(clientLatencyAtomicCtr), true));
			if (!ctrValue.present()) {
				TraceEvent(SevInfo, "NumClntTxnEntriesNotFound");
				return Void();
			}
			state int64_t txInfoSize = 0;
			ASSERT(ctrValue.get().size() == sizeof(int64_t));
			memcpy(&txInfoSize, ctrValue.get().begin(), ctrValue.get().size());
			if (txInfoSize < clientTxInfoSizeLimit)
				return Void();
			int getRangeByteLimit = (txInfoSize - clientTxInfoSizeLimit) < CLIENT_KNOBS->TRANSACTION_SIZE_LIMIT ? (txInfoSize - clientTxInfoSizeLimit) : CLIENT_KNOBS->TRANSACTION_SIZE_LIMIT;
			GetRangeLimits limit(CLIENT_KNOBS->ROW_LIMIT_UNLIMITED, getRangeByteLimit);
			Standalone<RangeResultRef> txEntries = wait(tr->getRange(KeyRangeRef(clientLatencyName, strinc(clientLatencyName)), limit));
			state int64_t numBytesToDel = 0;
			KeyRef endKey;
			for (auto &kv : txEntries) {
				endKey = kv.key;
				numBytesToDel += kv.key.size() + kv.value.size();
				if (txInfoSize - numBytesToDel <= clientTxInfoSizeLimit)
					break;
			}
			if (numBytesToDel) {
				tr->clear(KeyRangeRef(txEntries[0].key, strinc(endKey)));
				TraceEvent(SevInfo, "DeletingExcessCntTxnEntries").detail("BytesToBeDeleted", numBytesToDel);
				int64_t bytesDel = -numBytesToDel;
				tr->atomicOp(clientLatencyAtomicCtr, StringRef((uint8_t*)&bytesDel, 8), MutationRef::AddValue);
				wait(tr->commit());
			}
			if (txInfoSize - numBytesToDel <= clientTxInfoSizeLimit)
				return Void();
		}
		catch (Error& e) {
			wait(tr->onError(e));
		}
	}
}

// The reason for getting a pointer to DatabaseContext instead of a reference counted object is because reference counting will increment reference count for
// DatabaseContext which holds the future of this actor. This creates a cyclic reference and hence this actor and Database object will not be destroyed at all.
ACTOR static Future<Void> clientStatusUpdateActor(DatabaseContext *cx) {
	state const std::string clientLatencyName = CLIENT_LATENCY_INFO_PREFIX.withPrefix(fdbClientInfoPrefixRange.begin).toString();
	state Transaction tr;
	state std::vector<TrInfoChunk> commitQ;
	state int txBytes = 0;

	loop {
		try {
			ASSERT(cx->clientStatusUpdater.outStatusQ.empty());
			cx->clientStatusUpdater.inStatusQ.swap(cx->clientStatusUpdater.outStatusQ);
			// Split Transaction Info into chunks
			state std::vector<TrInfoChunk> trChunksQ;
			for (auto &entry : cx->clientStatusUpdater.outStatusQ) {
				auto &bw = entry.second;
				int64_t value_size_limit = BUGGIFY ? deterministicRandom()->randomInt(1e3, CLIENT_KNOBS->VALUE_SIZE_LIMIT) : CLIENT_KNOBS->VALUE_SIZE_LIMIT;
				int num_chunks = (bw.getLength() + value_size_limit - 1) / value_size_limit;
				std::string random_id = deterministicRandom()->randomAlphaNumeric(16);
				std::string user_provided_id = entry.first.size() ? entry.first + "/" : "";
				for (int i = 0; i < num_chunks; i++) {
					TrInfoChunk chunk;
					BinaryWriter chunkBW(Unversioned());
					chunkBW << bigEndian32(i+1) << bigEndian32(num_chunks);
					chunk.key = KeyRef(clientLatencyName + std::string(10, '\x00') + "/" + random_id + "/" + chunkBW.toValue().toString() + "/" + user_provided_id + std::string(4, '\x00'));
					int32_t pos = littleEndian32(clientLatencyName.size());
					memcpy(mutateString(chunk.key) + chunk.key.size() - sizeof(int32_t), &pos, sizeof(int32_t));
					if (i == num_chunks - 1) {
						chunk.value = ValueRef(static_cast<uint8_t *>(bw.getData()) + (i * value_size_limit), bw.getLength() - (i * value_size_limit));
					}
					else {
						chunk.value = ValueRef(static_cast<uint8_t *>(bw.getData()) + (i * value_size_limit), value_size_limit);
					}
					trChunksQ.push_back(std::move(chunk));
				}
			}

			// Commit the chunks splitting into different transactions if needed
			state int64_t dataSizeLimit = BUGGIFY ? deterministicRandom()->randomInt(200e3, 1.5 * CLIENT_KNOBS->TRANSACTION_SIZE_LIMIT) : 0.8 * CLIENT_KNOBS->TRANSACTION_SIZE_LIMIT;
			state std::vector<TrInfoChunk>::iterator tracking_iter = trChunksQ.begin();
			tr = Transaction(Database(Reference<DatabaseContext>::addRef(cx)));
			ASSERT(commitQ.empty() && (txBytes == 0));
			loop {
				state std::vector<TrInfoChunk>::iterator iter = tracking_iter;
				txBytes = 0;
				commitQ.clear();
				try {
					while (iter != trChunksQ.end()) {
						if (iter->value.size() + iter->key.size() + txBytes > dataSizeLimit) {
							wait(transactionInfoCommitActor(&tr, &commitQ));
							tracking_iter = iter;
							commitQ.clear();
							txBytes = 0;
						}
						commitQ.push_back(*iter);
						txBytes += iter->value.size() + iter->key.size();
						++iter;
					}
					if (!commitQ.empty()) {
						wait(transactionInfoCommitActor(&tr, &commitQ));
						commitQ.clear();
						txBytes = 0;
					}
					break;
				}
				catch (Error &e) {
					if (e.code() == error_code_transaction_too_large) {
						dataSizeLimit /= 2;
						ASSERT(dataSizeLimit >= CLIENT_KNOBS->VALUE_SIZE_LIMIT + CLIENT_KNOBS->KEY_SIZE_LIMIT);
					}
					else {
						TraceEvent(SevWarnAlways, "ClientTrInfoErrorCommit")
							.error(e)
							.detail("TxBytes", txBytes);
						commitQ.clear();
						txBytes = 0;
						throw;
					}
				}
			}
			cx->clientStatusUpdater.outStatusQ.clear();
			double clientSamplingProbability = std::isinf(cx->clientInfo->get().clientTxnInfoSampleRate) ? CLIENT_KNOBS->CSI_SAMPLING_PROBABILITY : cx->clientInfo->get().clientTxnInfoSampleRate;
			int64_t clientTxnInfoSizeLimit = cx->clientInfo->get().clientTxnInfoSizeLimit == -1 ? CLIENT_KNOBS->CSI_SIZE_LIMIT : cx->clientInfo->get().clientTxnInfoSizeLimit;
			if (!trChunksQ.empty() && deterministicRandom()->random01() < clientSamplingProbability)
				wait(delExcessClntTxnEntriesActor(&tr, clientTxnInfoSizeLimit));

			// tr is destructed because it hold a reference to DatabaseContext which creates a cycle mentioned above.
			// Hence destroy the transacation before sleeping to give a chance for the actor to be cleanedup if the Database is destroyed by the user.
			tr = Transaction();
			wait(delay(CLIENT_KNOBS->CSI_STATUS_DELAY));
		}
		catch (Error& e) {
			if (e.code() == error_code_actor_cancelled) {
				throw;
			}
			cx->clientStatusUpdater.outStatusQ.clear();
			TraceEvent(SevWarnAlways, "UnableToWriteClientStatus").error(e);
			// tr is destructed because it hold a reference to DatabaseContext which creates a cycle mentioned above.
			// Hence destroy the transacation before sleeping to give a chance for the actor to be cleanedup if the Database is destroyed by the user.
			tr = Transaction();
			wait(delay(10.0));
		}
	}
}

ACTOR static Future<Void> monitorMasterProxiesChange(Reference<AsyncVar<ClientDBInfo>> clientDBInfo, AsyncTrigger *triggerVar) {
	state vector< MasterProxyInterface > curProxies;
	curProxies = clientDBInfo->get().proxies;

	loop{
		wait(clientDBInfo->onChange());
		if (clientDBInfo->get().proxies != curProxies) {
			curProxies = clientDBInfo->get().proxies;
			triggerVar->trigger();
		}
	}
}

ACTOR static Future<HealthMetrics> getHealthMetricsActor(DatabaseContext *cx, bool detailed) {
	if (now() - cx->healthMetricsLastUpdated < CLIENT_KNOBS->AGGREGATE_HEALTH_METRICS_MAX_STALENESS) {
		if (detailed) {
			return cx->healthMetrics;
		}
		else {
			HealthMetrics result;
			result.update(cx->healthMetrics, false, false);
			return result;
		}
	}
	state bool sendDetailedRequest = detailed && now() - cx->detailedHealthMetricsLastUpdated >
		CLIENT_KNOBS->DETAILED_HEALTH_METRICS_MAX_STALENESS;
	loop {
		choose {
			when(wait(cx->onMasterProxiesChanged())) {}
			when(GetHealthMetricsReply rep =
				 wait(loadBalance(cx->getMasterProxies(false), &MasterProxyInterface::getHealthMetrics,
							 GetHealthMetricsRequest(sendDetailedRequest)))) {
				cx->healthMetrics.update(rep.healthMetrics, detailed, true);
				if (detailed) {
					cx->healthMetricsLastUpdated = now();
					cx->detailedHealthMetricsLastUpdated = now();
					return cx->healthMetrics;
				}
				else {
					cx->healthMetricsLastUpdated = now();
					HealthMetrics result;
					result.update(cx->healthMetrics, false, false);
					return result;
				}
			}
		}
	}
}

Future<HealthMetrics> DatabaseContext::getHealthMetrics(bool detailed = false) {
	return getHealthMetricsActor(this, detailed);
}
DatabaseContext::DatabaseContext(
	Reference<AsyncVar<Reference<ClusterConnectionFile>>> connectionFile, Reference<AsyncVar<ClientDBInfo>> clientInfo, Future<Void> clientInfoMonitor,
	TaskPriority taskID, LocalityData const& clientLocality, bool enableLocalityLoadBalance, bool lockAware, bool internal, int apiVersion, bool switchable ) 
	: connectionFile(connectionFile),clientInfo(clientInfo), clientInfoMonitor(clientInfoMonitor), taskID(taskID), clientLocality(clientLocality), enableLocalityLoadBalance(enableLocalityLoadBalance),
	lockAware(lockAware), apiVersion(apiVersion), switchable(switchable), provisional(false), cc("TransactionMetrics"), transactionReadVersions("ReadVersions", cc), transactionReadVersionsThrottled("ReadVersionsThrottled", cc),
	transactionReadVersionsCompleted("ReadVersionsCompleted", cc), transactionReadVersionBatches("ReadVersionBatches", cc), transactionBatchReadVersions("BatchPriorityReadVersions", cc), 
	transactionDefaultReadVersions("DefaultPriorityReadVersions", cc), transactionImmediateReadVersions("ImmediatePriorityReadVersions", cc), 
	transactionBatchReadVersionsCompleted("BatchPriorityReadVersionsCompleted", cc), transactionDefaultReadVersionsCompleted("DefaultPriorityReadVersionsCompleted", cc), 
	transactionImmediateReadVersionsCompleted("ImmediatePriorityReadVersionsCompleted", cc), transactionLogicalReads("LogicalUncachedReads", cc), transactionPhysicalReads("PhysicalReadRequests", cc), 
	transactionPhysicalReadsCompleted("PhysicalReadRequestsCompleted", cc), transactionGetKeyRequests("GetKeyRequests", cc), transactionGetValueRequests("GetValueRequests", cc), 
	transactionGetRangeRequests("GetRangeRequests", cc), transactionWatchRequests("WatchRequests", cc), transactionGetAddressesForKeyRequests("GetAddressesForKeyRequests", cc), 
	transactionBytesRead("BytesRead", cc), transactionKeysRead("KeysRead", cc), transactionMetadataVersionReads("MetadataVersionReads", cc), transactionCommittedMutations("CommittedMutations", cc), 
	transactionCommittedMutationBytes("CommittedMutationBytes", cc), transactionSetMutations("SetMutations", cc), transactionClearMutations("ClearMutations", cc), 
	transactionAtomicMutations("AtomicMutations", cc), transactionsCommitStarted("CommitStarted", cc), transactionsCommitCompleted("CommitCompleted", cc), 
	transactionKeyServerLocationRequests("KeyServerLocationRequests", cc), transactionKeyServerLocationRequestsCompleted("KeyServerLocationRequestsCompleted", cc), transactionsTooOld("TooOld", cc), 
	transactionsFutureVersions("FutureVersions", cc), transactionsNotCommitted("NotCommitted", cc), transactionsMaybeCommitted("MaybeCommitted", cc), 
	transactionsResourceConstrained("ResourceConstrained", cc), transactionsThrottled("Throttled", cc), transactionsProcessBehind("ProcessBehind", cc), outstandingWatches(0), latencies(1000), readLatencies(1000), commitLatencies(1000), 
	GRVLatencies(1000), mutationsPerCommit(1000), bytesPerCommit(1000), mvCacheInsertLocation(0), healthMetricsLastUpdated(0), detailedHealthMetricsLastUpdated(0), internal(internal)
{
	dbId = deterministicRandom()->randomUniqueID();
	connected = clientInfo->get().proxies.size() ? Void() : clientInfo->onChange();

	metadataVersionCache.resize(CLIENT_KNOBS->METADATA_VERSION_CACHE_SIZE);
	maxOutstandingWatches = CLIENT_KNOBS->DEFAULT_MAX_OUTSTANDING_WATCHES;

	snapshotRywEnabled = apiVersionAtLeast(300) ? 1 : 0;

	logger = databaseLogger( this );
	locationCacheSize = g_network->isSimulated() ?
			CLIENT_KNOBS->LOCATION_CACHE_EVICTION_SIZE_SIM :
			CLIENT_KNOBS->LOCATION_CACHE_EVICTION_SIZE;

	getValueSubmitted.init(LiteralStringRef("NativeAPI.GetValueSubmitted"));
	getValueCompleted.init(LiteralStringRef("NativeAPI.GetValueCompleted"));

	monitorMasterProxiesInfoChange = monitorMasterProxiesChange(clientInfo, &masterProxiesChangeTrigger);
	clientStatusUpdater.actor = clientStatusUpdateActor(this);
}

DatabaseContext::DatabaseContext( const Error &err ) : deferredError(err), cc("TransactionMetrics"), transactionReadVersions("ReadVersions", cc), transactionReadVersionsThrottled("ReadVersionsThrottled", cc),
	transactionReadVersionsCompleted("ReadVersionsCompleted", cc), transactionReadVersionBatches("ReadVersionBatches", cc), transactionBatchReadVersions("BatchPriorityReadVersions", cc), 
	transactionDefaultReadVersions("DefaultPriorityReadVersions", cc), transactionImmediateReadVersions("ImmediatePriorityReadVersions", cc), 
	transactionBatchReadVersionsCompleted("BatchPriorityReadVersionsCompleted", cc), transactionDefaultReadVersionsCompleted("DefaultPriorityReadVersionsCompleted", cc), 
	transactionImmediateReadVersionsCompleted("ImmediatePriorityReadVersionsCompleted", cc), transactionLogicalReads("LogicalUncachedReads", cc), transactionPhysicalReads("PhysicalReadRequests", cc), 
	transactionPhysicalReadsCompleted("PhysicalReadRequestsCompleted", cc), transactionGetKeyRequests("GetKeyRequests", cc), transactionGetValueRequests("GetValueRequests", cc), 
	transactionGetRangeRequests("GetRangeRequests", cc), transactionWatchRequests("WatchRequests", cc), transactionGetAddressesForKeyRequests("GetAddressesForKeyRequests", cc), 
	transactionBytesRead("BytesRead", cc), transactionKeysRead("KeysRead", cc), transactionMetadataVersionReads("MetadataVersionReads", cc), transactionCommittedMutations("CommittedMutations", cc), 
	transactionCommittedMutationBytes("CommittedMutationBytes", cc), transactionSetMutations("SetMutations", cc), transactionClearMutations("ClearMutations", cc), 
	transactionAtomicMutations("AtomicMutations", cc), transactionsCommitStarted("CommitStarted", cc), transactionsCommitCompleted("CommitCompleted", cc), 
	transactionKeyServerLocationRequests("KeyServerLocationRequests", cc), transactionKeyServerLocationRequestsCompleted("KeyServerLocationRequestsCompleted", cc), transactionsTooOld("TooOld", cc), 
	transactionsFutureVersions("FutureVersions", cc), transactionsNotCommitted("NotCommitted", cc), transactionsMaybeCommitted("MaybeCommitted", cc), 
	transactionsResourceConstrained("ResourceConstrained", cc), transactionsThrottled("Throttled", cc), transactionsProcessBehind("ProcessBehind", cc), latencies(1000), readLatencies(1000), commitLatencies(1000),
	GRVLatencies(1000), mutationsPerCommit(1000), bytesPerCommit(1000), 
	internal(false) {}


Database DatabaseContext::create(Reference<AsyncVar<ClientDBInfo>> clientInfo, Future<Void> clientInfoMonitor, LocalityData clientLocality, bool enableLocalityLoadBalance, TaskPriority taskID, bool lockAware, int apiVersion, bool switchable) {
	return Database( new DatabaseContext( Reference<AsyncVar<Reference<ClusterConnectionFile>>>(), clientInfo, clientInfoMonitor, taskID, clientLocality, enableLocalityLoadBalance, lockAware, true, apiVersion, switchable ) );
}

DatabaseContext::~DatabaseContext() {
	monitorMasterProxiesInfoChange.cancel();
	for(auto it = server_interf.begin(); it != server_interf.end(); it = server_interf.erase(it))
		it->second->notifyContextDestroyed();
	ASSERT_ABORT( server_interf.empty() );
	locationCache.insert( allKeys, Reference<LocationInfo>() );
}

pair<KeyRange,Reference<LocationInfo>> DatabaseContext::getCachedLocation( const KeyRef& key, bool isBackward ) {
	if( isBackward ) {
		auto range = locationCache.rangeContainingKeyBefore(key);
		return std::make_pair(range->range(), range->value());
	}
	else {
		auto range = locationCache.rangeContaining(key);
		return std::make_pair(range->range(), range->value());
	}
}

bool DatabaseContext::getCachedLocations( const KeyRangeRef& range, vector<std::pair<KeyRange,Reference<LocationInfo>>>& result, int limit, bool reverse ) {
	result.clear();

	auto begin = locationCache.rangeContaining(range.begin);
	auto end = locationCache.rangeContainingKeyBefore(range.end);

	loop {
		auto r = reverse ? end : begin;
		if (!r->value()){
			TEST(result.size()); // had some but not all cached locations
			result.clear();
			return false;
		}
		result.emplace_back(r->range() & range, r->value());
		if (result.size() == limit || begin == end) {
			break;
		}

		if(reverse)
			--end;
		else
			++begin;
	}

	return true;
}

Reference<LocationInfo> DatabaseContext::setCachedLocation( const KeyRangeRef& keys, const vector<StorageServerInterface>& servers ) {
	vector<Reference<ReferencedInterface<StorageServerInterface>>> serverRefs;
	serverRefs.reserve(servers.size());
	for(auto& interf : servers) {
		serverRefs.push_back( StorageServerInfo::getInterface( this, interf, clientLocality ) );
	}

	int maxEvictionAttempts = 100, attempts = 0;
	Reference<LocationInfo> loc = Reference<LocationInfo>( new LocationInfo(serverRefs) );
	while( locationCache.size() > locationCacheSize && attempts < maxEvictionAttempts) {
		TEST( true ); // NativeAPI storage server locationCache entry evicted
		attempts++;
		auto r = locationCache.randomRange();
		Key begin = r.begin(), end = r.end();  // insert invalidates r, so can't be passed a mere reference into it
		locationCache.insert( KeyRangeRef(begin, end), Reference<LocationInfo>() );
	}
	locationCache.insert( keys, loc );
	return std::move(loc);
}

void DatabaseContext::invalidateCache( const KeyRef& key, bool isBackward ) {
	if( isBackward )
		locationCache.rangeContainingKeyBefore(key)->value() = Reference<LocationInfo>();
	else
		locationCache.rangeContaining(key)->value() = Reference<LocationInfo>();
}

void DatabaseContext::invalidateCache( const KeyRangeRef& keys ) {
	auto rs = locationCache.intersectingRanges(keys);
	Key begin = rs.begin().begin(), end = rs.end().begin();  // insert invalidates rs, so can't be passed a mere reference into it
	locationCache.insert( KeyRangeRef(begin, end), Reference<LocationInfo>() );
}

Future<Void> DatabaseContext::onMasterProxiesChanged() {
	return this->masterProxiesChangeTrigger.onTrigger();
}

bool DatabaseContext::sampleReadTags() {
	return clientInfo->get().transactionTagSampleRate > 0 && deterministicRandom()->random01() <= clientInfo->get().transactionTagSampleRate;
}

int64_t extractIntOption( Optional<StringRef> value, int64_t minValue, int64_t maxValue ) {
	validateOptionValue(value, true);
	if( value.get().size() != 8 ) {
		throw invalid_option_value();
	}

	int64_t passed = *((int64_t*)(value.get().begin()));
	if( passed > maxValue || passed < minValue ) {
		throw invalid_option_value();
	}

	return passed;
}

uint64_t extractHexOption( StringRef value ) {
	char* end;
	uint64_t id = strtoull( value.toString().c_str(), &end, 16 );
	if (*end)
		throw invalid_option_value();
	return id;
}

void DatabaseContext::setOption( FDBDatabaseOptions::Option option, Optional<StringRef> value) {
	int defaultFor = FDBDatabaseOptions::optionInfo.getMustExist(option).defaultFor;
	if (defaultFor >= 0) {
		ASSERT(FDBTransactionOptions::optionInfo.find((FDBTransactionOptions::Option)defaultFor) !=
		       FDBTransactionOptions::optionInfo.end());
		transactionDefaults.addOption((FDBTransactionOptions::Option)defaultFor, value.castTo<Standalone<StringRef>>());
	}
	else {
		switch(option) {
			case FDBDatabaseOptions::LOCATION_CACHE_SIZE:
				locationCacheSize = (int)extractIntOption(value, 0, std::numeric_limits<int>::max());
				break;
			case FDBDatabaseOptions::MACHINE_ID:
				clientLocality = LocalityData( clientLocality.processId(), value.present() ? Standalone<StringRef>(value.get()) : Optional<Standalone<StringRef>>(), clientLocality.machineId(), clientLocality.dcId() );
				if( clientInfo->get().proxies.size() )
					masterProxies = Reference<ProxyInfo>( new ProxyInfo( clientInfo->get().proxies, clientLocality ) );
				server_interf.clear();
				locationCache.insert( allKeys, Reference<LocationInfo>() );
				break;
			case FDBDatabaseOptions::MAX_WATCHES:
				maxOutstandingWatches = (int)extractIntOption(value, 0, CLIENT_KNOBS->ABSOLUTE_MAX_WATCHES);
				break;
			case FDBDatabaseOptions::DATACENTER_ID:
				clientLocality = LocalityData(clientLocality.processId(), clientLocality.zoneId(), clientLocality.machineId(), value.present() ? Standalone<StringRef>(value.get()) : Optional<Standalone<StringRef>>());
				if( clientInfo->get().proxies.size() )
					masterProxies = Reference<ProxyInfo>( new ProxyInfo( clientInfo->get().proxies, clientLocality ));
				server_interf.clear();
				locationCache.insert( allKeys, Reference<LocationInfo>() );
				break;
			case FDBDatabaseOptions::SNAPSHOT_RYW_ENABLE:
				validateOptionValue(value, false);
				snapshotRywEnabled++;
				break;
			case FDBDatabaseOptions::SNAPSHOT_RYW_DISABLE:
				validateOptionValue(value, false);
				snapshotRywEnabled--;
				break;
			default:
				break;
		}
	}
}

void DatabaseContext::addWatch() {
	if(outstandingWatches >= maxOutstandingWatches)
		throw too_many_watches();

	++outstandingWatches;
}

void DatabaseContext::removeWatch() {
	--outstandingWatches;
	ASSERT(outstandingWatches >= 0);
}

Future<Void> DatabaseContext::onConnected() {
	return connected;
}

ACTOR static Future<Void> switchConnectionFileImpl(Reference<ClusterConnectionFile> connFile, DatabaseContext* self) {
	TEST(true); // Switch connection file
	TraceEvent("SwitchConnectionFile")
	    .detail("ConnectionFile", connFile->canGetFilename() ? connFile->getFilename() : "")
	    .detail("ConnectionString", connFile->getConnectionString().toString());

	// Reset state from former cluster.
	self->masterProxies.clear();
	self->minAcceptableReadVersion = std::numeric_limits<Version>::max();
	self->invalidateCache(allKeys);

	auto clearedClientInfo = self->clientInfo->get();
	clearedClientInfo.proxies.clear();
	clearedClientInfo.id = deterministicRandom()->randomUniqueID();
	self->clientInfo->set(clearedClientInfo);
	self->connectionFile->set(connFile);

	state Database db(Reference<DatabaseContext>::addRef(self));
	state Transaction tr(db);
	loop {
		tr.setOption(FDBTransactionOptions::READ_LOCK_AWARE);
		try {
			TraceEvent("SwitchConnectionFileAttemptingGRV");
			Version v = wait(tr.getReadVersion());
			TraceEvent("SwitchConnectionFileGotRV")
			    .detail("ReadVersion", v)
			    .detail("MinAcceptableReadVersion", self->minAcceptableReadVersion);
			ASSERT(self->minAcceptableReadVersion != std::numeric_limits<Version>::max());
			self->connectionFileChangedTrigger.trigger();
			return Void();
		} catch (Error& e) {
			TraceEvent("SwitchConnectionFileError").detail("Error", e.what());
			wait(tr.onError(e));
		}
	}
}

Reference<ClusterConnectionFile> DatabaseContext::getConnectionFile() {
	if(connectionFile) {
		return connectionFile->get();
	}
	return Reference<ClusterConnectionFile>();
}

Future<Void> DatabaseContext::switchConnectionFile(Reference<ClusterConnectionFile> standby) {
	ASSERT(switchable);
	return switchConnectionFileImpl(standby, this);
}

Future<Void> DatabaseContext::connectionFileChanged() {
	return connectionFileChangedTrigger.onTrigger();
}

extern IPAddress determinePublicIPAutomatically(ClusterConnectionString const& ccs);

Database Database::createDatabase( Reference<ClusterConnectionFile> connFile, int apiVersion, bool internal, LocalityData const& clientLocality, DatabaseContext *preallocatedDb ) {
	if(!g_network)
		throw network_not_setup();

	if(connFile) {
		if(networkOptions.traceDirectory.present() && !traceFileIsOpen()) {
			g_network->initMetrics();
			FlowTransport::transport().initMetrics();
			initTraceEventMetrics();

			auto publicIP = determinePublicIPAutomatically( connFile->getConnectionString() );
			selectTraceFormatter(networkOptions.traceFormat);
			selectTraceClockSource(networkOptions.traceClockSource);
			openTraceFile(NetworkAddress(publicIP, ::getpid()), networkOptions.traceRollSize,
			              networkOptions.traceMaxLogsSize, networkOptions.traceDirectory.get(), "trace",
			              networkOptions.traceLogGroup, networkOptions.traceFileIdentifier);

			TraceEvent("ClientStart")
				.detail("SourceVersion", getSourceVersion())
				.detail("Version", FDB_VT_VERSION)
				.detail("PackageName", FDB_VT_PACKAGE_NAME)
				.detail("ClusterFile", connFile->getFilename().c_str())
				.detail("ConnectionString", connFile->getConnectionString().toString())
				.detailf("ActualTime", "%lld", DEBUG_DETERMINISM ? 0 : time(NULL))
				.detail("ApiVersion", apiVersion)
				.detailf("ImageOffset", "%p", platform::getImageOffset())
				.trackLatest("ClientStart");

			initializeSystemMonitorMachineState(SystemMonitorMachineState(IPAddress(publicIP)));

			systemMonitor();
			uncancellable( recurring( &systemMonitor, CLIENT_KNOBS->SYSTEM_MONITOR_INTERVAL, TaskPriority::FlushTrace ) );
		}
	}

	g_network->initTLS();

	Reference<AsyncVar<ClientDBInfo>> clientInfo(new AsyncVar<ClientDBInfo>());
	Reference<AsyncVar<Reference<ClusterConnectionFile>>> connectionFile(new AsyncVar<Reference<ClusterConnectionFile>>());
	connectionFile->set(connFile);
	Future<Void> clientInfoMonitor = monitorProxies(connectionFile, clientInfo, networkOptions.supportedVersions, StringRef(networkOptions.traceLogGroup));

	DatabaseContext *db;
	if(preallocatedDb) {
		db = new (preallocatedDb) DatabaseContext(connectionFile, clientInfo, clientInfoMonitor, TaskPriority::DefaultEndpoint, clientLocality, true, false, internal, apiVersion, /*switchable*/ true);
	}
	else {
		db = new DatabaseContext(connectionFile, clientInfo, clientInfoMonitor, TaskPriority::DefaultEndpoint, clientLocality, true, false, internal, apiVersion, /*switchable*/ true);
	}

	return Database(db);
}

Database Database::createDatabase( std::string connFileName, int apiVersion, bool internal, LocalityData const& clientLocality ) {
	Reference<ClusterConnectionFile> rccf = Reference<ClusterConnectionFile>(new ClusterConnectionFile(ClusterConnectionFile::lookupClusterFileName(connFileName).first));
	return Database::createDatabase(rccf, apiVersion, internal, clientLocality);
}

const UniqueOrderedOptionList<FDBTransactionOptions>& Database::getTransactionDefaults() const {
	ASSERT(db);
	return db->transactionDefaults;
}

void setNetworkOption(FDBNetworkOptions::Option option, Optional<StringRef> value) {
	std::regex identifierRegex("^[a-zA-Z0-9_]*$");
	switch(option) {
		// SOMEDAY: If the network is already started, should these five throw an error?
		case FDBNetworkOptions::TRACE_ENABLE:
			networkOptions.traceDirectory = value.present() ? value.get().toString() : "";
			break;
		case FDBNetworkOptions::TRACE_ROLL_SIZE:
			validateOptionValue(value, true);
			networkOptions.traceRollSize = extractIntOption(value, 0, std::numeric_limits<int64_t>::max());
			break;
		case FDBNetworkOptions::TRACE_MAX_LOGS_SIZE:
			validateOptionValue(value, true);
			networkOptions.traceMaxLogsSize = extractIntOption(value, 0, std::numeric_limits<int64_t>::max());
			break;
		case FDBNetworkOptions::TRACE_FORMAT:
			validateOptionValue(value, true);
			networkOptions.traceFormat = value.get().toString();
			if (!validateTraceFormat(networkOptions.traceFormat)) {
				fprintf(stderr, "Unrecognized trace format: `%s'\n", networkOptions.traceFormat.c_str());
				throw invalid_option_value();
			}
			break;
		case FDBNetworkOptions::TRACE_FILE_IDENTIFIER:
			validateOptionValue(value, true);
			networkOptions.traceFileIdentifier = value.get().toString();
			if (networkOptions.traceFileIdentifier.length() > CLIENT_KNOBS->TRACE_LOG_FILE_IDENTIFIER_MAX_LENGTH) {
				fprintf(stderr, "Trace file identifier provided is too long.\n");
				throw invalid_option_value();
			} else if (!std::regex_match(networkOptions.traceFileIdentifier, identifierRegex)) {
				fprintf(stderr, "Trace file identifier should only contain alphanumerics and underscores.\n");
				throw invalid_option_value();
			}
			break;

		case FDBNetworkOptions::TRACE_LOG_GROUP:
			if(value.present()) {
				if (traceFileIsOpen()) {
					setTraceLogGroup(value.get().toString());
				}
				else {
					networkOptions.traceLogGroup = value.get().toString();
				}
			}
			break;
		case FDBNetworkOptions::TRACE_CLOCK_SOURCE:
			validateOptionValue(value, true);
			networkOptions.traceClockSource = value.get().toString();
			if (!validateTraceClockSource(networkOptions.traceClockSource)) {
				fprintf(stderr, "Unrecognized trace clock source: `%s'\n", networkOptions.traceClockSource.c_str());
				throw invalid_option_value();
			}
			break;
		case FDBNetworkOptions::KNOB: {
			validateOptionValue(value, true);

			std::string optionValue = value.get().toString();
			TraceEvent("SetKnob").detail("KnobString", optionValue);

			size_t eq = optionValue.find_first_of('=');
			if(eq == optionValue.npos) {
				TraceEvent(SevWarnAlways, "InvalidKnobString").detail("KnobString", optionValue);
				throw invalid_option_value();
			}

			std::string knobName = optionValue.substr(0, eq);
			std::string knobValue = optionValue.substr(eq+1);
			if (const_cast<FlowKnobs*>(FLOW_KNOBS)->setKnob(knobName, knobValue))
			{
				// update dependent knobs
				const_cast<FlowKnobs*>(FLOW_KNOBS)->initialize();
			}
			else if (const_cast<ClientKnobs*>(CLIENT_KNOBS)->setKnob(knobName, knobValue))
			{
				// update dependent knobs
				const_cast<ClientKnobs*>(CLIENT_KNOBS)->initialize();
			}
			else
			{
				TraceEvent(SevWarnAlways, "UnrecognizedKnob").detail("Knob", knobName.c_str());
				fprintf(stderr, "FoundationDB client ignoring unrecognized knob option '%s'\n", knobName.c_str());
			}
			break;
		}
		case FDBNetworkOptions::TLS_PLUGIN:
			validateOptionValue(value, true);
			break;
		case FDBNetworkOptions::TLS_CERT_PATH:
			validateOptionValue(value, true);
			tlsConfig.setCertificatePath(value.get().toString());
			break;
		case FDBNetworkOptions::TLS_CERT_BYTES: {
			validateOptionValue(value, true);
			tlsConfig.setCertificateBytes(value.get().toString());
			break;
		}
		case FDBNetworkOptions::TLS_CA_PATH: {
			validateOptionValue(value, true);
			tlsConfig.setCAPath(value.get().toString());
			break;
		}
		case FDBNetworkOptions::TLS_CA_BYTES: {
			validateOptionValue(value, true);
			tlsConfig.setCABytes(value.get().toString());
			break;
		}
		case FDBNetworkOptions::TLS_PASSWORD:
			validateOptionValue(value, true);
			tlsConfig.setPassword(value.get().toString());
			break;
		case FDBNetworkOptions::TLS_KEY_PATH:
			validateOptionValue(value, true);
			tlsConfig.setKeyPath(value.get().toString());
			break;
		case FDBNetworkOptions::TLS_KEY_BYTES: {
			validateOptionValue(value, true);
			tlsConfig.setKeyBytes(value.get().toString());
			break;
		}
		case FDBNetworkOptions::TLS_VERIFY_PEERS:
			validateOptionValue(value, true);
			tlsConfig.clearVerifyPeers();
			tlsConfig.addVerifyPeers( value.get().toString() );
			break;
		case FDBNetworkOptions::CLIENT_BUGGIFY_ENABLE:
			enableBuggify(true, BuggifyType::Client);
			break;
		case FDBNetworkOptions::CLIENT_BUGGIFY_DISABLE:
			enableBuggify(false, BuggifyType::Client);
			break;
		case FDBNetworkOptions::CLIENT_BUGGIFY_SECTION_ACTIVATED_PROBABILITY:
			validateOptionValue(value, true);
			clearBuggifySections(BuggifyType::Client);
			P_BUGGIFIED_SECTION_ACTIVATED[int(BuggifyType::Client)] = double(extractIntOption(value, 0, 100))/100.0;
			break;
		case FDBNetworkOptions::CLIENT_BUGGIFY_SECTION_FIRED_PROBABILITY:
			validateOptionValue(value, true);
			P_BUGGIFIED_SECTION_FIRES[int(BuggifyType::Client)] = double(extractIntOption(value, 0, 100))/100.0;
			break;
		case FDBNetworkOptions::DISABLE_CLIENT_STATISTICS_LOGGING:
			validateOptionValue(value, false);
			networkOptions.logClientInfo = false;
			break;
		case FDBNetworkOptions::SUPPORTED_CLIENT_VERSIONS:
		{
			// The multi-version API should be providing us these guarantees
			ASSERT(g_network);
			ASSERT(value.present());

			Standalone<VectorRef<ClientVersionRef>> supportedVersions;
			std::string versionString = value.get().toString();

			size_t index = 0;
			size_t nextIndex = 0;
			while(nextIndex != versionString.npos) {
				nextIndex = versionString.find(';', index);
				supportedVersions.push_back_deep(supportedVersions.arena(), ClientVersionRef(versionString.substr(index, nextIndex-index)));
				index = nextIndex + 1;
			}

			ASSERT(supportedVersions.size() > 0);
			networkOptions.supportedVersions->set(supportedVersions);

			break;
		}
		case FDBNetworkOptions::ENABLE_RUN_LOOP_PROFILING: // Same as ENABLE_SLOW_TASK_PROFILING
			validateOptionValue(value, false);
			networkOptions.runLoopProfilingEnabled = true;
			break;
		default:
			break;
	}
}

void setupNetwork(uint64_t transportId, bool useMetrics) {
	if( g_network )
		throw network_already_setup();

	if (!networkOptions.logClientInfo.present())
		networkOptions.logClientInfo = true;

	g_network = newNet2(tlsConfig, false, useMetrics || networkOptions.traceDirectory.present());
	FlowTransport::createInstance(true, transportId);
	Net2FileSystem::newFileSystem();
}

void runNetwork() {
	if(!g_network)
		throw network_not_setup();

	if(networkOptions.traceDirectory.present() && networkOptions.runLoopProfilingEnabled) {
		setupRunLoopProfiler();
	}

	g_network->run();

	if(networkOptions.traceDirectory.present())
		systemMonitor();
}

void stopNetwork() {
	if(!g_network)
		throw network_not_setup();

	g_network->stop();
	closeTraceFile();
}

Reference<ProxyInfo> DatabaseContext::getMasterProxies(bool useProvisionalProxies) {
	if (masterProxiesLastChange != clientInfo->get().id) {
		masterProxiesLastChange = clientInfo->get().id;
		masterProxies.clear();
		if( clientInfo->get().proxies.size() ) {
			masterProxies = Reference<ProxyInfo>( new ProxyInfo( clientInfo->get().proxies, clientLocality ));
			provisional = clientInfo->get().proxies[0].provisional;
		}
	}
	if(provisional && !useProvisionalProxies) {
		return Reference<ProxyInfo>();
	}
	return masterProxies;
}

//Actor which will wait until the MultiInterface<MasterProxyInterface> returned by the DatabaseContext cx is not NULL
ACTOR Future<Reference<ProxyInfo>> getMasterProxiesFuture(DatabaseContext *cx, bool useProvisionalProxies) {
	loop{
		Reference<ProxyInfo> proxies = cx->getMasterProxies(useProvisionalProxies);
		if (proxies)
			return proxies;
		wait( cx->onMasterProxiesChanged() );
	}
}

//Returns a future which will not be set until the ProxyInfo of this DatabaseContext is not NULL
Future<Reference<ProxyInfo>> DatabaseContext::getMasterProxiesFuture(bool useProvisionalProxies) {
	return ::getMasterProxiesFuture(this, useProvisionalProxies);
}

void GetRangeLimits::decrement( VectorRef<KeyValueRef> const& data ) {
	if( rows != CLIENT_KNOBS->ROW_LIMIT_UNLIMITED ) {
		ASSERT(data.size() <= rows);
		rows -= data.size();
	}

	minRows = std::max(0, minRows - data.size());

	if( bytes != CLIENT_KNOBS->BYTE_LIMIT_UNLIMITED )
		bytes = std::max( 0, bytes - (int)data.expectedSize() - (8-(int)sizeof(KeyValueRef))*data.size() );
}

void GetRangeLimits::decrement( KeyValueRef const& data ) {
	minRows = std::max(0, minRows - 1);
	if( rows != CLIENT_KNOBS->ROW_LIMIT_UNLIMITED )
		rows--;
	if( bytes != CLIENT_KNOBS->BYTE_LIMIT_UNLIMITED )
		bytes = std::max( 0, bytes - (int)8 - (int)data.expectedSize() );
}

// True if either the row or byte limit has been reached
bool GetRangeLimits::isReached() {
	return rows == 0 || (bytes == 0 && minRows == 0);
}

// True if data would cause the row or byte limit to be reached
bool GetRangeLimits::reachedBy( VectorRef<KeyValueRef> const& data ) {
	return ( rows != CLIENT_KNOBS->ROW_LIMIT_UNLIMITED && data.size() >= rows )
		|| ( bytes != CLIENT_KNOBS->BYTE_LIMIT_UNLIMITED && (int)data.expectedSize() + (8-(int)sizeof(KeyValueRef))*data.size() >= bytes && data.size() >= minRows );
}

bool GetRangeLimits::hasByteLimit() {
	return bytes != CLIENT_KNOBS->BYTE_LIMIT_UNLIMITED;
}

bool GetRangeLimits::hasRowLimit() {
	return rows != CLIENT_KNOBS->ROW_LIMIT_UNLIMITED;
}

bool GetRangeLimits::hasSatisfiedMinRows() {
	return hasByteLimit() && minRows == 0;
}

AddressExclusion AddressExclusion::parse( StringRef const& key ) {
	//Must not change: serialized to the database!
	auto parsedIp = IPAddress::parse(key.toString());
	if (parsedIp.present()) {
		return AddressExclusion(parsedIp.get());
	}

	// Not a whole machine, includes `port'.
	try {
		auto addr = NetworkAddress::parse(key.toString());
		if (addr.isTLS()) {
			TraceEvent(SevWarnAlways, "AddressExclusionParseError")
				.detail("String", key)
				.detail("Description", "Address inclusion string should not include `:tls' suffix.");
			return AddressExclusion();
		}
		return AddressExclusion(addr.ip, addr.port);
	} catch (Error& ) {
		TraceEvent(SevWarnAlways, "AddressExclusionParseError").detail("String", key);
		return AddressExclusion();
	}
}

Future<Standalone<RangeResultRef>> getRange(
	Database const& cx,
	Future<Version> const& fVersion,
	KeySelector const& begin,
	KeySelector const& end,
	GetRangeLimits const& limits,
	bool const& reverse,
	TransactionInfo const& info,
	TagSet const& tags);

ACTOR Future<Optional<Value>> getValue(Future<Version> version, Key key, Database cx, TransactionInfo info,
                                       Reference<TransactionLogInfo> trLogInfo, TagSet tags);

ACTOR Future<Optional<StorageServerInterface>> fetchServerInterface( Database cx, TransactionInfo info, UID id, TagSet tags, Future<Version> ver = latestVersion ) {
	Optional<Value> val = wait( getValue(ver, serverListKeyFor(id), cx, info, Reference<TransactionLogInfo>(), tags) );
	if( !val.present() ) {
		// A storage server has been removed from serverList since we read keyServers
		return Optional<StorageServerInterface>();
	}

	return decodeServerListValue(val.get());
}

ACTOR Future<Optional<vector<StorageServerInterface>>> transactionalGetServerInterfaces( Future<Version> ver, Database cx, TransactionInfo info, vector<UID> ids, TagSet tags ) {
	state vector< Future< Optional<StorageServerInterface> > > serverListEntries;
	for( int s = 0; s < ids.size(); s++ ) {
		serverListEntries.push_back( fetchServerInterface( cx, info, ids[s], tags, ver ) );
	}

	vector<Optional<StorageServerInterface>> serverListValues = wait( getAll(serverListEntries) );
	vector<StorageServerInterface> serverInterfaces;
	for( int s = 0; s < serverListValues.size(); s++ ) {
		if( !serverListValues[s].present() ) {
			// A storage server has been removed from ServerList since we read keyServers
			return Optional<vector<StorageServerInterface>>();
		}
		serverInterfaces.push_back( serverListValues[s].get() );
	}
	return serverInterfaces;
}

//If isBackward == true, returns the shard containing the key before 'key' (an infinitely long, inexpressible key). Otherwise returns the shard containing key
ACTOR Future< pair<KeyRange,Reference<LocationInfo>> > getKeyLocation_internal( Database cx, Key key, TransactionInfo info, bool isBackward = false ) {
	if (isBackward) {
		ASSERT( key != allKeys.begin && key <= allKeys.end );
	} else {
		ASSERT( key < allKeys.end );
	}

	if( info.debugID.present() )
		g_traceBatch.addEvent("TransactionDebug", info.debugID.get().first(), "NativeAPI.getKeyLocation.Before");

	loop {
		++cx->transactionKeyServerLocationRequests;
		choose {
			when ( wait( cx->onMasterProxiesChanged() ) ) {}
			when ( GetKeyServerLocationsReply rep = wait( loadBalance( cx->getMasterProxies(info.useProvisionalProxies), &MasterProxyInterface::getKeyServersLocations, GetKeyServerLocationsRequest(key, Optional<KeyRef>(), 100, isBackward, key.arena()), TaskPriority::DefaultPromiseEndpoint ) ) ) {
				++cx->transactionKeyServerLocationRequestsCompleted;
				if( info.debugID.present() )
					g_traceBatch.addEvent("TransactionDebug", info.debugID.get().first(), "NativeAPI.getKeyLocation.After");
				ASSERT( rep.results.size() == 1 );

				auto locationInfo = cx->setCachedLocation(rep.results[0].first, rep.results[0].second);
				return std::make_pair(KeyRange(rep.results[0].first, rep.arena), locationInfo);
			}
		}
	}
}

template <class F>
Future<pair<KeyRange, Reference<LocationInfo>>> getKeyLocation( Database const& cx, Key const& key, F StorageServerInterface::*member, TransactionInfo const& info, bool isBackward = false ) {
	auto ssi = cx->getCachedLocation( key, isBackward );
	if (!ssi.second) {
		return getKeyLocation_internal( cx, key, info, isBackward );
	}

	for(int i = 0; i < ssi.second->size(); i++) {
		if( IFailureMonitor::failureMonitor().onlyEndpointFailed(ssi.second->get(i, member).getEndpoint()) ) {
			cx->invalidateCache( key );
			ssi.second.clear();
			return getKeyLocation_internal( cx, key, info, isBackward );
		}
	}

	return ssi;
}

ACTOR Future< vector< pair<KeyRange,Reference<LocationInfo>> > > getKeyRangeLocations_internal( Database cx, KeyRange keys, int limit, bool reverse, TransactionInfo info ) {
	if( info.debugID.present() )
		g_traceBatch.addEvent("TransactionDebug", info.debugID.get().first(), "NativeAPI.getKeyLocations.Before");

	loop {
		++cx->transactionKeyServerLocationRequests;
		choose {
			when ( wait( cx->onMasterProxiesChanged() ) ) {}
			when ( GetKeyServerLocationsReply _rep = wait( loadBalance( cx->getMasterProxies(info.useProvisionalProxies), &MasterProxyInterface::getKeyServersLocations, GetKeyServerLocationsRequest(keys.begin, keys.end, limit, reverse, keys.arena()), TaskPriority::DefaultPromiseEndpoint ) ) ) {
				++cx->transactionKeyServerLocationRequestsCompleted;
				state GetKeyServerLocationsReply rep = _rep;
				if( info.debugID.present() )
					g_traceBatch.addEvent("TransactionDebug", info.debugID.get().first(), "NativeAPI.getKeyLocations.After");
				ASSERT( rep.results.size() );

				state vector< pair<KeyRange,Reference<LocationInfo>> > results;
				state int shard = 0;
				for (; shard < rep.results.size(); shard++) {
					//FIXME: these shards are being inserted into the map sequentially, it would be much more CPU efficient to save the map pairs and insert them all at once.
					results.emplace_back(rep.results[shard].first & keys, cx->setCachedLocation(rep.results[shard].first, rep.results[shard].second));
					wait(yield());
				}

				return results;
			}
		}
	}
}

template <class F>
Future< vector< pair<KeyRange,Reference<LocationInfo>> > > getKeyRangeLocations( Database const& cx, KeyRange const& keys, int limit, bool reverse, F StorageServerInterface::*member, TransactionInfo const& info ) {
	ASSERT (!keys.empty());

	vector< pair<KeyRange,Reference<LocationInfo>> > locations;
	if (!cx->getCachedLocations(keys, locations, limit, reverse)) {
		return getKeyRangeLocations_internal( cx, keys, limit, reverse, info );
	}

	bool foundFailed = false;
	for(auto& it : locations) {
		bool onlyEndpointFailed = false;
		for(int i = 0; i < it.second->size(); i++) {
			if( IFailureMonitor::failureMonitor().onlyEndpointFailed(it.second->get(i, member).getEndpoint()) ) {
				onlyEndpointFailed = true;
				break;
			}
		}

		if( onlyEndpointFailed ) {
			cx->invalidateCache( it.first.begin );
			foundFailed = true;
		}
	}

	if(foundFailed) {
		return getKeyRangeLocations_internal( cx, keys, limit, reverse, info );
	}

	return locations;
}

ACTOR Future<Void> warmRange_impl( Transaction *self, Database cx, KeyRange keys ) {
	state int totalRanges = 0;
	state int totalRequests = 0;
	loop {
		vector<pair<KeyRange, Reference<LocationInfo>>> locations = wait(getKeyRangeLocations_internal(cx, keys, CLIENT_KNOBS->WARM_RANGE_SHARD_LIMIT, false, self->info));
		totalRanges += CLIENT_KNOBS->WARM_RANGE_SHARD_LIMIT;
		totalRequests++;
		if(locations.size() == 0 || totalRanges >= cx->locationCacheSize || locations[locations.size()-1].first.end >= keys.end)
			break;

		keys = KeyRangeRef(locations[locations.size()-1].first.end, keys.end);

		if(totalRequests%20 == 0) {
			//To avoid blocking the proxies from starting other transactions, occasionally get a read version.
			state Transaction tr(cx);
			loop {
				try {
					tr.setOption( FDBTransactionOptions::LOCK_AWARE );
					tr.setOption( FDBTransactionOptions::CAUSAL_READ_RISKY );
					wait(success( tr.getReadVersion() ));
					break;
				} catch( Error &e ) {
					wait( tr.onError(e) );
				}
			}
		}
	}

	return Void();
}

Future<Void> Transaction::warmRange(Database cx, KeyRange keys) {
	return warmRange_impl(this, cx, keys);
}

ACTOR Future<Optional<Value>> getValue( Future<Version> version, Key key, Database cx, TransactionInfo info, Reference<TransactionLogInfo> trLogInfo, TagSet tags )
{
	state Version ver = wait( version );
	cx->validateVersion(ver);

	loop {
		state pair<KeyRange, Reference<LocationInfo>> ssi = wait( getKeyLocation(cx, key, &StorageServerInterface::getValue, info) );
		state Optional<UID> getValueID = Optional<UID>();
		state uint64_t startTime;
		state double startTimeD;
		try {
			if( info.debugID.present() ) {
				getValueID = nondeterministicRandom()->randomUniqueID();

				g_traceBatch.addAttach("GetValueAttachID", info.debugID.get().first(), getValueID.get().first());
				g_traceBatch.addEvent("GetValueDebug", getValueID.get().first(), "NativeAPI.getValue.Before"); //.detail("TaskID", g_network->getCurrentTask());
				/*TraceEvent("TransactionDebugGetValueInfo", getValueID.get())
					.detail("Key", key)
					.detail("ReqVersion", ver)
					.detail("Servers", describe(ssi.second->get()));*/
			}

			++cx->getValueSubmitted;
			startTime = timer_int();
			startTimeD = now();
			++cx->transactionPhysicalReads;

			state GetValueReply reply;
			try {
				if (CLIENT_BUGGIFY) {
					throw deterministicRandom()->randomChoice(
						std::vector<Error>{ transaction_too_old(), future_version() });
				}
				choose {
					when(wait(cx->connectionFileChanged())) { throw transaction_too_old(); }
					when(GetValueReply _reply =
							wait(loadBalance(ssi.second, &StorageServerInterface::getValue,
											GetValueRequest(key, ver, cx->sampleReadTags() ? tags : Optional<TagSet>(), getValueID), TaskPriority::DefaultPromiseEndpoint, false,
											cx->enableLocalityLoadBalance ? &cx->queueModel : nullptr))) {
						reply = _reply;
					}
				}
				++cx->transactionPhysicalReadsCompleted;
			}
			catch(Error&) {
				++cx->transactionPhysicalReadsCompleted;
				throw;
			}

			double latency = now() - startTimeD;
			cx->readLatencies.addSample(latency);
			if (trLogInfo) {
				int valueSize = reply.value.present() ? reply.value.get().size() : 0;
				trLogInfo->addLog(FdbClientLogEvents::EventGet(startTimeD, latency, valueSize, key));
			}
			cx->getValueCompleted->latency = timer_int() - startTime;
			cx->getValueCompleted->log();

			if( info.debugID.present() ) {
				g_traceBatch.addEvent("GetValueDebug", getValueID.get().first(), "NativeAPI.getValue.After"); //.detail("TaskID", g_network->getCurrentTask());
				/*TraceEvent("TransactionDebugGetValueDone", getValueID.get())
					.detail("Key", key)
					.detail("ReqVersion", ver)
					.detail("ReplySize", reply.value.present() ? reply.value.get().size() : -1);*/
			}

			cx->transactionBytesRead += reply.value.present() ? reply.value.get().size() : 0;
			++cx->transactionKeysRead;
			return reply.value;
		} catch (Error& e) {
			cx->getValueCompleted->latency = timer_int() - startTime;
			cx->getValueCompleted->log();
			if( info.debugID.present() ) {
				g_traceBatch.addEvent("GetValueDebug", getValueID.get().first(), "NativeAPI.getValue.Error"); //.detail("TaskID", g_network->getCurrentTask());
				/*TraceEvent("TransactionDebugGetValueDone", getValueID.get())
					.detail("Key", key)
					.detail("ReqVersion", ver)
					.detail("ReplySize", reply.value.present() ? reply.value.get().size() : -1);*/
			}
			if (e.code() == error_code_wrong_shard_server || e.code() == error_code_all_alternatives_failed ||
				(e.code() == error_code_transaction_too_old && ver == latestVersion) ) {
				cx->invalidateCache( key );
				wait(delay(CLIENT_KNOBS->WRONG_SHARD_SERVER_DELAY, info.taskID));
			} else {
				if (trLogInfo)
					trLogInfo->addLog(FdbClientLogEvents::EventGetError(startTimeD, static_cast<int>(e.code()), key));
				throw e;
			}
		}
	}
}

ACTOR Future<Key> getKey( Database cx, KeySelector k, Future<Version> version, TransactionInfo info, TagSet tags ) {
	wait(success(version));

	state Optional<UID> getKeyID = Optional<UID>();
	if( info.debugID.present() ) {
		getKeyID = nondeterministicRandom()->randomUniqueID();

		g_traceBatch.addAttach("GetKeyAttachID", info.debugID.get().first(), getKeyID.get().first());
		g_traceBatch.addEvent("GetKeyDebug", getKeyID.get().first(), "NativeAPI.getKey.AfterVersion"); //.detail("StartKey", k.getKey()).detail("Offset",k.offset).detail("OrEqual",k.orEqual);
	}

	loop {
		if (k.getKey() == allKeys.end) {
			if (k.offset > 0) return allKeys.end;
			k.orEqual = false;
		}
		else if (k.getKey() == allKeys.begin && k.offset <= 0) {
			return Key();
		}

		Key locationKey(k.getKey(), k.arena());
		state pair<KeyRange, Reference<LocationInfo>> ssi = wait( getKeyLocation(cx, locationKey, &StorageServerInterface::getKey, info, k.isBackward()) );

		try {
			if( info.debugID.present() )
				g_traceBatch.addEvent("GetKeyDebug", getKeyID.get().first(), "NativeAPI.getKey.Before"); //.detail("StartKey", k.getKey()).detail("Offset",k.offset).detail("OrEqual",k.orEqual);
			if( info.debugID.present() )
			++cx->transactionPhysicalReads;
			state GetKeyReply reply;
			try {
				choose {
					when(wait(cx->connectionFileChanged())) { throw transaction_too_old(); }
					when(GetKeyReply _reply =
							wait(loadBalance(ssi.second, &StorageServerInterface::getKey, GetKeyRequest(k, version.get(), cx->sampleReadTags() ? tags : Optional<TagSet>(), info.debugID),
											TaskPriority::DefaultPromiseEndpoint, false,
											cx->enableLocalityLoadBalance ? &cx->queueModel : nullptr))) {
						reply = _reply;
					}
				}
				++cx->transactionPhysicalReadsCompleted;
			} catch(Error&) {
				++cx->transactionPhysicalReadsCompleted;
				throw;
			}
			if( info.debugID.present() )
				g_traceBatch.addEvent("GetKeyDebug", getKeyID.get().first(), "NativeAPI.getKey.After"); //.detail("NextKey",reply.sel.key).detail("Offset", reply.sel.offset).detail("OrEqual", k.orEqual);
			k = reply.sel;
			if (!k.offset && k.orEqual) {
				return k.getKey();
			}
		} catch (Error& e) {
			if( info.debugID.present() )
				g_traceBatch.addEvent("GetKeyDebug", getKeyID.get().first(), "NativeAPI.getKey.Error");
			if (e.code() == error_code_wrong_shard_server || e.code() == error_code_all_alternatives_failed) {
				cx->invalidateCache(k.getKey(), k.isBackward());

				wait(delay(CLIENT_KNOBS->WRONG_SHARD_SERVER_DELAY, info.taskID));
			} else {
				TraceEvent(SevInfo, "GetKeyError")
					.error(e)
					.detail("AtKey", k.getKey())
					.detail("Offset", k.offset);
				throw e;
			}
		}
	}
}

ACTOR Future<Version> waitForCommittedVersion( Database cx, Version version ) {
	try {
		loop {
			choose {
				when ( wait( cx->onMasterProxiesChanged() ) ) {}
				when ( GetReadVersionReply v = wait( loadBalance( cx->getMasterProxies(false), &MasterProxyInterface::getConsistentReadVersion, GetReadVersionRequest( 0, GetReadVersionRequest::PRIORITY_SYSTEM_IMMEDIATE ), cx->taskID ) ) ) {
					cx->minAcceptableReadVersion = std::min(cx->minAcceptableReadVersion, v.version);

					if (v.version >= version)
						return v.version;
					// SOMEDAY: Do the wait on the server side, possibly use less expensive source of committed version (causal consistency is not needed for this purpose)
					wait( delay( CLIENT_KNOBS->FUTURE_VERSION_RETRY_DELAY, cx->taskID ) );
				}
			}
		}
	} catch (Error& e) {
		TraceEvent(SevError, "WaitForCommittedVersionError").error(e);
		throw;
	}
}

ACTOR Future<Version> getRawVersion( Database cx ) {
	loop {
		choose {
			when ( wait( cx->onMasterProxiesChanged() ) ) {}
			when ( GetReadVersionReply v = wait( loadBalance( cx->getMasterProxies(false), &MasterProxyInterface::getConsistentReadVersion, GetReadVersionRequest( 0, GetReadVersionRequest::PRIORITY_SYSTEM_IMMEDIATE ), cx->taskID ) ) ) {
				return v.version;
			}
		}
	}
}

ACTOR Future<Void> readVersionBatcher(
	DatabaseContext* cx, FutureStream<std::pair<Promise<GetReadVersionReply>, Optional<UID>>> versionStream,
	uint32_t flags);

ACTOR Future<Void> watchValue(Future<Version> version, Key key, Optional<Value> value, Database cx,
                              TransactionInfo info, TagSet tags) {
	state Version ver = wait( version );
	cx->validateVersion(ver);
	ASSERT(ver != latestVersion);

	loop {
		state pair<KeyRange, Reference<LocationInfo>> ssi = wait( getKeyLocation(cx, key, &StorageServerInterface::watchValue, info ) );

		try {
			state Optional<UID> watchValueID = Optional<UID>();
			if( info.debugID.present() ) {
				watchValueID = nondeterministicRandom()->randomUniqueID();

				g_traceBatch.addAttach("WatchValueAttachID", info.debugID.get().first(), watchValueID.get().first());
				g_traceBatch.addEvent("WatchValueDebug", watchValueID.get().first(), "NativeAPI.watchValue.Before"); //.detail("TaskID", g_network->getCurrentTask());
			}
			state WatchValueReply resp;
			choose {
				when(WatchValueReply r = wait(loadBalance(ssi.second, &StorageServerInterface::watchValue,
				                                          WatchValueRequest(key, value, ver, cx->sampleReadTags() ? tags : Optional<TagSet>(), watchValueID),
				                                          TaskPriority::DefaultPromiseEndpoint))) {
					resp = r;
				}
				when(wait(cx->connectionFile ? cx->connectionFile->onChange() : Never())) { wait(Never()); }
			}
			if( info.debugID.present() ) {
				g_traceBatch.addEvent("WatchValueDebug", watchValueID.get().first(), "NativeAPI.watchValue.After"); //.detail("TaskID", g_network->getCurrentTask());
			}

			//FIXME: wait for known committed version on the storage server before replying,
			//cannot do this until the storage server is notified on knownCommittedVersion changes from tlog (faster than the current update loop)
			Version v = wait(waitForCommittedVersion(cx, resp.version));

			//TraceEvent("WatcherCommitted").detail("CommittedVersion", v).detail("WatchVersion", resp.version).detail("Key",  key ).detail("Value", value);

			// False if there is a master failure between getting the response and getting the committed version,
			// Dependent on SERVER_KNOBS->MAX_VERSIONS_IN_FLIGHT
			if (v - resp.version < 50000000) return Void();
			ver = v;
		} catch (Error& e) {
			if (e.code() == error_code_wrong_shard_server || e.code() == error_code_all_alternatives_failed) {
				cx->invalidateCache( key );
				wait(delay(CLIENT_KNOBS->WRONG_SHARD_SERVER_DELAY, info.taskID));
			} else if( e.code() == error_code_watch_cancelled || e.code() == error_code_process_behind ) {
				TEST( e.code() == error_code_watch_cancelled ); // Too many watches on the storage server, poll for changes instead
				TEST( e.code() == error_code_process_behind ); // The storage servers are all behind
				wait(delay(CLIENT_KNOBS->WATCH_POLLING_TIME, info.taskID));
			} else if ( e.code() == error_code_timed_out ) { //The storage server occasionally times out watches in case it was cancelled
				TEST( true ); // A watch timed out
				wait(delay(CLIENT_KNOBS->FUTURE_VERSION_RETRY_DELAY, info.taskID));
			} else {
				state Error err = e;
				wait(delay(CLIENT_KNOBS->FUTURE_VERSION_RETRY_DELAY, info.taskID));
				throw err;
			}
		}
	}
}

void transformRangeLimits(GetRangeLimits limits, bool reverse, GetKeyValuesRequest &req) {
	if(limits.bytes != 0) {
		if(!limits.hasRowLimit())
			req.limit = CLIENT_KNOBS->REPLY_BYTE_LIMIT; // Can't get more than this many rows anyway
		else
			req.limit = std::min( CLIENT_KNOBS->REPLY_BYTE_LIMIT, limits.rows );

		if(reverse)
			req.limit *= -1;

		if(!limits.hasByteLimit())
			req.limitBytes = CLIENT_KNOBS->REPLY_BYTE_LIMIT;
		else
			req.limitBytes = std::min( CLIENT_KNOBS->REPLY_BYTE_LIMIT, limits.bytes );
	}
	else {
		req.limitBytes = CLIENT_KNOBS->REPLY_BYTE_LIMIT;
		req.limit = reverse ? -limits.minRows : limits.minRows;
	}
}

ACTOR Future<Standalone<RangeResultRef>> getExactRange( Database cx, Version version,
	KeyRange keys, GetRangeLimits limits, bool reverse, TransactionInfo info, TagSet tags )
{
	state Standalone<RangeResultRef> output;

	//printf("getExactRange( '%s', '%s' )\n", keys.begin.toString().c_str(), keys.end.toString().c_str());
	loop {
		state vector< pair<KeyRange, Reference<LocationInfo>> > locations = wait( getKeyRangeLocations( cx, keys, CLIENT_KNOBS->GET_RANGE_SHARD_LIMIT, reverse, &StorageServerInterface::getKeyValues, info ) );
		ASSERT( locations.size() );
		state int shard = 0;
		loop {
			const KeyRangeRef& range = locations[shard].first;

			GetKeyValuesRequest req;
			req.version = version;
			req.begin = firstGreaterOrEqual( range.begin );
			req.end = firstGreaterOrEqual( range.end );

			transformRangeLimits(limits, reverse, req);
			ASSERT(req.limitBytes > 0 && req.limit != 0 && req.limit < 0 == reverse);

			//FIXME: buggify byte limits on internal functions that use them, instead of globally
			req.tags = cx->sampleReadTags() ? tags : Optional<TagSet>();
			req.debugID = info.debugID;

			try {
				if( info.debugID.present() ) {
					g_traceBatch.addEvent("TransactionDebug", info.debugID.get().first(), "NativeAPI.getExactRange.Before");
					/*TraceEvent("TransactionDebugGetExactRangeInfo", info.debugID.get())
						.detail("ReqBeginKey", req.begin.getKey())
						.detail("ReqEndKey", req.end.getKey())
						.detail("ReqLimit", req.limit)
						.detail("ReqLimitBytes", req.limitBytes)
						.detail("ReqVersion", req.version)
						.detail("Reverse", reverse)
						.detail("Servers", locations[shard].second->description());*/
				}
				++cx->transactionPhysicalReads;
				state GetKeyValuesReply rep;
				try {
					choose {
						when(wait(cx->connectionFileChanged())) { throw transaction_too_old(); }
						when(GetKeyValuesReply _rep =
								wait(loadBalance(locations[shard].second, &StorageServerInterface::getKeyValues, req,
												TaskPriority::DefaultPromiseEndpoint, false,
												cx->enableLocalityLoadBalance ? &cx->queueModel : nullptr))) {
							rep = _rep;
						}
					}
					++cx->transactionPhysicalReadsCompleted;
				} catch(Error&) {
					++cx->transactionPhysicalReadsCompleted;
					throw;
				}
				if( info.debugID.present() )
					g_traceBatch.addEvent("TransactionDebug", info.debugID.get().first(), "NativeAPI.getExactRange.After");
				output.arena().dependsOn( rep.arena );
				output.append( output.arena(), rep.data.begin(), rep.data.size() );

				if( limits.hasRowLimit() && rep.data.size() > limits.rows ) {
					TraceEvent(SevError, "GetExactRangeTooManyRows").detail("RowLimit", limits.rows).detail("DeliveredRows", output.size());
					ASSERT( false );
				}
				limits.decrement( rep.data );

				if (limits.isReached()) {
					output.more = true;
					return output;
				}

				bool more = rep.more;
				// If the reply says there is more but we know that we finished the shard, then fix rep.more
				if( reverse && more && rep.data.size() > 0 && output[output.size()-1].key == locations[shard].first.begin )
					more = false;

				if (more) {
					if( !rep.data.size() ) {
						TraceEvent(SevError, "GetExactRangeError").detail("Reason", "More data indicated but no rows present")
							.detail("LimitBytes", limits.bytes).detail("LimitRows", limits.rows)
							.detail("OutputSize", output.size()).detail("OutputBytes", output.expectedSize())
							.detail("BlockSize", rep.data.size()).detail("BlockBytes", rep.data.expectedSize());
						ASSERT( false );
					}
					TEST(true);   // GetKeyValuesReply.more in getExactRange
					// Make next request to the same shard with a beginning key just after the last key returned
					if( reverse )
						locations[shard].first = KeyRangeRef( locations[shard].first.begin, output[output.size()-1].key );
					else
						locations[shard].first = KeyRangeRef( keyAfter( output[output.size()-1].key ), locations[shard].first.end );
				}

				if (!more || locations[shard].first.empty()) {
					TEST(true);
					if(shard == locations.size()-1) {
						const KeyRangeRef& range = locations[shard].first;
						KeyRef begin = reverse ? keys.begin : range.end;
						KeyRef end = reverse ? range.begin : keys.end;

						if(begin >= end) {
							output.more = false;
							return output;
						}
						TEST(true); //Multiple requests of key locations

						keys = KeyRangeRef(begin, end);
						break;
					}

					++shard;
				}

				// Soft byte limit - return results early if the user specified a byte limit and we got results
				// This can prevent problems where the desired range spans many shards and would be too slow to
				// fetch entirely.
				if(limits.hasSatisfiedMinRows() && output.size() > 0) {
					output.more = true;
					return output;
				}

			} catch (Error& e) {
				if (e.code() == error_code_wrong_shard_server || e.code() == error_code_all_alternatives_failed) {
					const KeyRangeRef& range = locations[shard].first;

					if( reverse )
						keys = KeyRangeRef( keys.begin, range.end );
					else
						keys = KeyRangeRef( range.begin, keys.end );

					cx->invalidateCache( keys );
					wait( delay(CLIENT_KNOBS->WRONG_SHARD_SERVER_DELAY, info.taskID ));
					break;
				} else {
					TraceEvent(SevInfo, "GetExactRangeError")
						.error(e)
						.detail("ShardBegin", locations[shard].first.begin)
						.detail("ShardEnd", locations[shard].first.end);
					throw;
				}
			}
		}
	}
}

Future<Key> resolveKey( Database const& cx, KeySelector const& key, Version const& version, TransactionInfo const& info, TagSet tags ) {
	if( key.isFirstGreaterOrEqual() )
		return Future<Key>( key.getKey() );

	if( key.isFirstGreaterThan() )
		return Future<Key>( keyAfter( key.getKey() ) );

	return getKey( cx, key, version, info, tags );
}

ACTOR Future<Standalone<RangeResultRef>> getRangeFallback( Database cx, Version version,
	KeySelector begin, KeySelector end, GetRangeLimits limits, bool reverse, TransactionInfo info,
	TagSet tags )
{
	if(version == latestVersion) {
		state Transaction transaction(cx);
		transaction.setOption(FDBTransactionOptions::CAUSAL_READ_RISKY);
		transaction.setOption(FDBTransactionOptions::LOCK_AWARE);
		transaction.setOption(FDBTransactionOptions::PRIORITY_SYSTEM_IMMEDIATE);
		Version ver = wait( transaction.getReadVersion() );
		version = ver;
	}

	Future<Key> fb = resolveKey(cx, begin, version, info, tags);
	state Future<Key> fe = resolveKey(cx, end, version, info, tags);

	state Key b = wait(fb);
	state Key e = wait(fe);
	if (b >= e) {
		return Standalone<RangeResultRef>();
	}

	//if e is allKeys.end, we have read through the end of the database
	//if b is allKeys.begin, we have either read through the beginning of the database,
	//or allKeys.begin exists in the database and will be part of the conflict range anyways

	Standalone<RangeResultRef> _r = wait( getExactRange(cx, version, KeyRangeRef(b, e), limits, reverse, info, tags) );
	Standalone<RangeResultRef> r = _r;

	if(b == allKeys.begin && ((reverse && !r.more) || !reverse))
		r.readToBegin = true;
	if(e == allKeys.end && ((!reverse && !r.more) || reverse))
		r.readThroughEnd = true;


	ASSERT( !limits.hasRowLimit() || r.size() <= limits.rows );

	// If we were limiting bytes and the returned range is twice the request (plus 10K) log a warning
	if( limits.hasByteLimit() && r.expectedSize() > size_t(limits.bytes + CLIENT_KNOBS->SYSTEM_KEY_SIZE_LIMIT + CLIENT_KNOBS->VALUE_SIZE_LIMIT + 1) && limits.minRows == 0 ) {
		TraceEvent(SevWarnAlways, "GetRangeFallbackTooMuchData")
			.detail("LimitBytes", limits.bytes)
			.detail("DeliveredBytes", r.expectedSize())
			.detail("LimitRows", limits.rows)
			.detail("DeliveredRows", r.size());
	}

	return r;
}

void getRangeFinished(Database cx, Reference<TransactionLogInfo> trLogInfo, double startTime, KeySelector begin, KeySelector end, bool snapshot,
	Promise<std::pair<Key, Key>> conflictRange, bool reverse, Standalone<RangeResultRef> result)
{
	int64_t bytes = 0;
	for(const KeyValueRef &kv : result) {
		bytes += kv.key.size() + kv.value.size();
	}

	cx->transactionBytesRead += bytes;
	cx->transactionKeysRead += result.size();
	
	if( trLogInfo ) {
		trLogInfo->addLog(FdbClientLogEvents::EventGetRange(startTime, now()-startTime, bytes, begin.getKey(), end.getKey()));
	}

	if( !snapshot ) {
		Key rangeBegin;
		Key rangeEnd;

		if(result.readToBegin) {
			rangeBegin = allKeys.begin;
		}
		else if(((!reverse || !result.more || begin.offset > 1) && begin.offset > 0) || result.size() == 0) {
			rangeBegin = Key(begin.getKey(), begin.arena());
		}
		else {
			rangeBegin = reverse ? result.end()[-1].key : result[0].key;
		}

		if(end.offset > begin.offset && end.getKey() < rangeBegin) {
			rangeBegin = Key(end.getKey(), end.arena());
		}

		if(result.readThroughEnd) {
			rangeEnd = allKeys.end;
		}
		else if(((reverse || !result.more || end.offset <= 0) && end.offset <= 1) || result.size() == 0) {
			rangeEnd = Key(end.getKey(), end.arena());
		}
		else {
			rangeEnd = keyAfter(reverse ? result[0].key : result.end()[-1].key);
		}

		if(begin.offset < end.offset && begin.getKey() > rangeEnd) {
			rangeEnd = Key(begin.getKey(), begin.arena());
		}

		conflictRange.send(std::make_pair(rangeBegin, rangeEnd));
	}
}

ACTOR Future<Standalone<RangeResultRef>> getRange( Database cx, Reference<TransactionLogInfo> trLogInfo, Future<Version> fVersion,
	KeySelector begin, KeySelector end, GetRangeLimits limits, Promise<std::pair<Key, Key>> conflictRange, bool snapshot, bool reverse,
	TransactionInfo info, TagSet tags )
{
	state GetRangeLimits originalLimits( limits );
	state KeySelector originalBegin = begin;
	state KeySelector originalEnd = end;
	state Standalone<RangeResultRef> output;

	try {
		state Version version = wait( fVersion );
		cx->validateVersion(version);

		state double startTime = now();
		state Version readVersion = version; // Needed for latestVersion requests; if more, make future requests at the version that the first one completed
											 // FIXME: Is this really right?  Weaken this and see if there is a problem; if so maybe there is a much subtler problem even with this.

		if( begin.getKey() == allKeys.begin && begin.offset < 1 ) {
			output.readToBegin = true;
			begin = KeySelector(firstGreaterOrEqual( begin.getKey() ), begin.arena());
		}

		ASSERT( !limits.isReached() );
		ASSERT( (!limits.hasRowLimit() || limits.rows >= limits.minRows) && limits.minRows >= 0 );

		loop {
			if( end.getKey() == allKeys.begin && (end.offset < 1 || end.isFirstGreaterOrEqual()) ) {
				getRangeFinished(cx, trLogInfo, startTime, originalBegin, originalEnd, snapshot, conflictRange, reverse, output);
				return output;
			}

			Key locationKey = reverse ? Key(end.getKey(), end.arena()) : Key(begin.getKey(), begin.arena());
			bool locationBackward = reverse ? (end-1).isBackward() : begin.isBackward();
			state pair<KeyRange, Reference<LocationInfo>> beginServer = wait( getKeyLocation( cx, locationKey, &StorageServerInterface::getKeyValues, info, locationBackward ) );
			state KeyRange shard = beginServer.first;
			state bool modifiedSelectors = false;
			state GetKeyValuesRequest req;

			req.isFetchKeys = (info.taskID == TaskPriority::FetchKeys);
			req.version = readVersion;

			if( reverse && (begin-1).isDefinitelyLess(shard.begin) &&
				( !begin.isFirstGreaterOrEqual() || begin.getKey() != shard.begin ) ) { //In this case we would be setting modifiedSelectors to true, but not modifying anything

				req.begin = firstGreaterOrEqual( shard.begin );
				modifiedSelectors = true;
			}
			else req.begin = begin;

			if( !reverse && end.isDefinitelyGreater(shard.end) ) {
				req.end = firstGreaterOrEqual( shard.end );
				modifiedSelectors = true;
			}
			else req.end = end;

			transformRangeLimits(limits, reverse, req);
			ASSERT(req.limitBytes > 0 && req.limit != 0 && req.limit < 0 == reverse);

			req.tags = cx->sampleReadTags() ? tags : Optional<TagSet>();
			req.debugID = info.debugID;
			try {
				if( info.debugID.present() ) {
					g_traceBatch.addEvent("TransactionDebug", info.debugID.get().first(), "NativeAPI.getRange.Before");
					/*TraceEvent("TransactionDebugGetRangeInfo", info.debugID.get())
						.detail("ReqBeginKey", req.begin.getKey())
						.detail("ReqEndKey", req.end.getKey())
						.detail("OriginalBegin", originalBegin.toString())
						.detail("OriginalEnd", originalEnd.toString())
						.detail("Begin", begin.toString())
						.detail("End", end.toString())
						.detail("Shard", shard)
						.detail("ReqLimit", req.limit)
						.detail("ReqLimitBytes", req.limitBytes)
						.detail("ReqVersion", req.version)
						.detail("Reverse", reverse)
						.detail("ModifiedSelectors", modifiedSelectors)
						.detail("Servers", beginServer.second->description());*/
				}

				++cx->transactionPhysicalReads;
				++cx->transactionGetRangeRequests;
				state GetKeyValuesReply rep;
				try {
					if (CLIENT_BUGGIFY) {
						throw deterministicRandom()->randomChoice(std::vector<Error>{
								transaction_too_old(), future_version()
									});
					}
					GetKeyValuesReply _rep = wait( loadBalance(beginServer.second, &StorageServerInterface::getKeyValues, req, TaskPriority::DefaultPromiseEndpoint, false, cx->enableLocalityLoadBalance ? &cx->queueModel : NULL ) );
					rep = _rep;
					++cx->transactionPhysicalReadsCompleted;
				} catch(Error&) {
					++cx->transactionPhysicalReadsCompleted;
					throw;
				}

				if( info.debugID.present() ) {
					g_traceBatch.addEvent("TransactionDebug", info.debugID.get().first(), "NativeAPI.getRange.After");//.detail("SizeOf", rep.data.size());
					/*TraceEvent("TransactionDebugGetRangeDone", info.debugID.get())
						.detail("ReqBeginKey", req.begin.getKey())
						.detail("ReqEndKey", req.end.getKey())
						.detail("RepIsMore", rep.more)
						.detail("VersionReturned", rep.version)
						.detail("RowsReturned", rep.data.size());*/
				}

				ASSERT( !rep.more || rep.data.size() );
				ASSERT( !limits.hasRowLimit() || rep.data.size() <= limits.rows );

				limits.decrement( rep.data );

				if(reverse && begin.isLastLessOrEqual() && rep.data.size() && rep.data.end()[-1].key == begin.getKey()) {
					modifiedSelectors = false;
				}

				bool finished = limits.isReached() || ( !modifiedSelectors && !rep.more ) || limits.hasSatisfiedMinRows();
				bool readThrough = modifiedSelectors && !rep.more;

				// optimization: first request got all data--just return it
				if( finished && !output.size() ) {
					bool readToBegin = output.readToBegin;
					bool readThroughEnd = output.readThroughEnd;

					output = Standalone<RangeResultRef>( RangeResultRef( rep.data, modifiedSelectors || limits.isReached() || rep.more ), rep.arena );
					output.readToBegin = readToBegin;
					output.readThroughEnd = readThroughEnd;

					if( BUGGIFY && limits.hasByteLimit() && output.size() > std::max(1, originalLimits.minRows) ) {
						output.more = true;
						output.resize(output.arena(), deterministicRandom()->randomInt(std::max(1,originalLimits.minRows),output.size()));
						getRangeFinished(cx, trLogInfo, startTime, originalBegin, originalEnd, snapshot, conflictRange, reverse, output);
						return output;
					}

					if( readThrough ) {
						output.arena().dependsOn( shard.arena() );
						output.readThrough = reverse ? shard.begin : shard.end;
					}

					getRangeFinished(cx, trLogInfo, startTime, originalBegin, originalEnd, snapshot, conflictRange, reverse, output);
					return output;
				}

				output.arena().dependsOn( rep.arena );
				output.append(output.arena(), rep.data.begin(), rep.data.size());

				if( finished ) {
					if( readThrough ) {
						output.arena().dependsOn( shard.arena() );
						output.readThrough = reverse ? shard.begin : shard.end;
					}
					output.more = modifiedSelectors || limits.isReached() || rep.more;

					getRangeFinished(cx, trLogInfo, startTime, originalBegin, originalEnd, snapshot, conflictRange, reverse, output);
					return output;
				}

				readVersion = rep.version; // see above comment

				if( !rep.more ) {
					ASSERT( modifiedSelectors );
					TEST(true);  // !GetKeyValuesReply.more and modifiedSelectors in getRange

					if( !rep.data.size() ) {
						Standalone<RangeResultRef> result = wait( getRangeFallback(cx, version, originalBegin, originalEnd, originalLimits, reverse, info, tags ) );
						getRangeFinished(cx, trLogInfo, startTime, originalBegin, originalEnd, snapshot, conflictRange, reverse, result);
						return result;
					}

					if( reverse )
						end = firstGreaterOrEqual( shard.begin );
					else
						begin = firstGreaterOrEqual( shard.end );
				} else {
					TEST(true);  // GetKeyValuesReply.more in getRange
					if( reverse )
						end = firstGreaterOrEqual( output[output.size()-1].key );
					else
						begin = firstGreaterThan( output[output.size()-1].key );
				}


			} catch ( Error& e ) {
				if( info.debugID.present() ) {
					g_traceBatch.addEvent("TransactionDebug", info.debugID.get().first(), "NativeAPI.getRange.Error");
					TraceEvent("TransactionDebugError", info.debugID.get()).error(e);
				}
				if (e.code() == error_code_wrong_shard_server || e.code() == error_code_all_alternatives_failed ||
					(e.code() == error_code_transaction_too_old && readVersion == latestVersion))
				{
					cx->invalidateCache( reverse ? end.getKey() : begin.getKey(), reverse ? (end-1).isBackward() : begin.isBackward() );

					if (e.code() == error_code_wrong_shard_server) {
						Standalone<RangeResultRef> result = wait( getRangeFallback(cx, version, originalBegin, originalEnd, originalLimits, reverse, info, tags ) );
						getRangeFinished(cx, trLogInfo, startTime, originalBegin, originalEnd, snapshot, conflictRange, reverse, result);
						return result;
					}

					wait(delay(CLIENT_KNOBS->WRONG_SHARD_SERVER_DELAY, info.taskID));
				} else {
					if (trLogInfo)
						trLogInfo->addLog(FdbClientLogEvents::EventGetRangeError(startTime, static_cast<int>(e.code()), begin.getKey(), end.getKey()));

					throw e;
				}
			}
		}
	}
	catch(Error &e) {
		if(conflictRange.canBeSet()) {
			conflictRange.send(std::make_pair(Key(), Key()));
		}

		throw;
	}
}

Future<Standalone<RangeResultRef>> getRange( Database const& cx, Future<Version> const& fVersion, KeySelector const& begin, KeySelector const& end,
	GetRangeLimits const& limits, bool const& reverse, TransactionInfo const& info, TagSet const& tags )
{
	return getRange(cx, Reference<TransactionLogInfo>(), fVersion, begin, end, limits, Promise<std::pair<Key, Key>>(), true, reverse, info, tags);
}

Transaction::Transaction( Database const& cx )
	: cx(cx), info(cx->taskID), backoff(CLIENT_KNOBS->DEFAULT_BACKOFF), committedVersion(invalidVersion), versionstampPromise(Promise<Standalone<StringRef>>()), options(cx), numErrors(0), trLogInfo(createTrLogInfoProbabilistically(cx))
{
	setPriority(GetReadVersionRequest::PRIORITY_DEFAULT);
}

Transaction::~Transaction() {
	flushTrLogsIfEnabled();
	cancelWatches();
}

void Transaction::operator=(Transaction&& r) BOOST_NOEXCEPT {
	flushTrLogsIfEnabled();
	cx = std::move(r.cx);
	tr = std::move(r.tr);
	readVersion = std::move(r.readVersion);
	metadataVersion = std::move(r.metadataVersion);
	extraConflictRanges = std::move(r.extraConflictRanges);
	commitResult = std::move(r.commitResult);
	committing = std::move(r.committing);
	options = std::move(r.options);
	info = r.info;
	backoff = r.backoff;
	numErrors = r.numErrors;
	committedVersion = r.committedVersion;
	versionstampPromise = std::move(r.versionstampPromise);
	watches = r.watches;
	trLogInfo = std::move(r.trLogInfo);
}

void Transaction::flushTrLogsIfEnabled() {
	if (trLogInfo && trLogInfo->logsAdded && trLogInfo->trLogWriter.getData()) {
		ASSERT(trLogInfo->flushed == false);
		cx->clientStatusUpdater.inStatusQ.push_back({ trLogInfo->identifier, std::move(trLogInfo->trLogWriter) });
		trLogInfo->flushed = true;
	}
}

void Transaction::setVersion( Version v ) {
	startTime = now();
	if (readVersion.isValid())
		throw read_version_already_set();
	if (v <= 0)
		throw version_invalid();
	readVersion = v;
}

Future<Optional<Value>> Transaction::get( const Key& key, bool snapshot ) {
	++cx->transactionLogicalReads;
	++cx->transactionGetValueRequests;
	//ASSERT (key < allKeys.end);

	//There are no keys in the database with size greater than KEY_SIZE_LIMIT
	if(key.size() > (key.startsWith(systemKeys.begin) ? CLIENT_KNOBS->SYSTEM_KEY_SIZE_LIMIT : CLIENT_KNOBS->KEY_SIZE_LIMIT))
		return Optional<Value>();

	auto ver = getReadVersion();

/*	if (!systemKeys.contains(key))
		return Optional<Value>(Value()); */

	if( !snapshot )
		tr.transaction.read_conflict_ranges.push_back(tr.arena, singleKeyRange(key, tr.arena));

	if(key == metadataVersionKey) {
		++cx->transactionMetadataVersionReads;
		if(!ver.isReady() || metadataVersion.isSet()) {
			return metadataVersion.getFuture();
		} else {
			if(ver.isError()) return ver.getError();
			if(ver.get() == cx->metadataVersionCache[cx->mvCacheInsertLocation].first) {
				return cx->metadataVersionCache[cx->mvCacheInsertLocation].second;
			}

			Version v = ver.get();
			int hi = cx->mvCacheInsertLocation;
			int lo = (cx->mvCacheInsertLocation+1)%cx->metadataVersionCache.size();

			while(hi!=lo) {
				int cu = hi > lo ? (hi + lo)/2 : ((hi + cx->metadataVersionCache.size() + lo)/2)%cx->metadataVersionCache.size();
				if(v == cx->metadataVersionCache[cu].first) {
					return cx->metadataVersionCache[cu].second;
				}
				if(cu == lo) {
					break;
				}
				if(v < cx->metadataVersionCache[cu].first) {
					hi = cu;
				} else {
					lo = (cu+1)%cx->metadataVersionCache.size();
				}
			}
		}
	}

	return getValue( ver, key, cx, info, trLogInfo, options.readTags );
}

void Watch::setWatch(Future<Void> watchFuture) {
	this->watchFuture = watchFuture;

	//Cause the watch loop to go around and start waiting on watchFuture
	onSetWatchTrigger.send(Void());
}

//FIXME: This seems pretty horrible. Now a Database can't die until all of its watches do...
ACTOR Future<Void> watch(Reference<Watch> watch, Database cx, Transaction *self, TransactionInfo info) {
	state TagSet tags = self->options.readTags;

	cx->addWatch();
	try {
		choose {
			// RYOW write to value that is being watched (if applicable)
			// Errors
			when(wait(watch->onChangeTrigger.getFuture())) { }

			// NativeAPI finished commit and updated watchFuture
			when(wait(watch->onSetWatchTrigger.getFuture())) {

				loop {
					choose {
						// NativeAPI watchValue future finishes or errors
						when(wait(watch->watchFuture)) { break; }

						when(wait(cx->connectionFileChanged())) {
							TEST(true); // Recreated a watch after switch
							watch->watchFuture =
							    watchValue(cx->minAcceptableReadVersion, watch->key, watch->value, cx, info, tags);
						}
					}
				}
			}
		}
	}
	catch(Error &e) {
		cx->removeWatch();
		throw;
	}

	cx->removeWatch();
	return Void();
}

Future<Version> Transaction::getRawReadVersion() {
	return ::getRawVersion(cx);
}

Future< Void > Transaction::watch( Reference<Watch> watch ) {
	++cx->transactionWatchRequests;
	cx->addWatch();
	watches.push_back(watch);
	return ::watch(watch, cx, this, info);
}

ACTOR Future<Standalone<VectorRef<const char*>>> getAddressesForKeyActor(Key key, Future<Version> ver, Database cx,
                                                                         TransactionInfo info,
                                                                         TransactionOptions options) {
	state vector<StorageServerInterface> ssi;

	// If key >= allKeys.end, then getRange will return a kv-pair with an empty value. This will result in our serverInterfaces vector being empty, which will cause us to return an empty addresses list.

	state Key ksKey = keyServersKey(key);
<<<<<<< HEAD
	Future<Standalone<RangeResultRef>> futureServerUids = getRange(cx, ver, lastLessOrEqual(ksKey), firstGreaterThan(ksKey), GetRangeLimits(1), false, info, options.readTags);
=======
	state Standalone<RangeResultRef> serverTagResult = wait( getRange(cx, ver, lastLessOrEqual(serverTagKeys.begin), firstGreaterThan(serverTagKeys.end), GetRangeLimits(CLIENT_KNOBS->TOO_MANY), false, info ) );
	ASSERT( !serverTagResult.more && serverTagResult.size() < CLIENT_KNOBS->TOO_MANY );
	Future<Standalone<RangeResultRef>> futureServerUids = getRange(cx, ver, lastLessOrEqual(ksKey), firstGreaterThan(ksKey), GetRangeLimits(1), false, info);
>>>>>>> 5288033b
	Standalone<RangeResultRef> serverUids = wait( futureServerUids );

	ASSERT( serverUids.size() ); // every shard needs to have a team

	vector<UID> src;
	vector<UID> ignore; // 'ignore' is so named because it is the vector into which we decode the 'dest' servers in the case where this key is being relocated. But 'src' is the canonical location until the move is finished, because it could be cancelled at any time.
<<<<<<< HEAD
	decodeKeyServersValue(serverUids[0].value, src, ignore);
	Optional<vector<StorageServerInterface>> serverInterfaces = wait( transactionalGetServerInterfaces(ver, cx, info, src, options.readTags) );
=======
	decodeKeyServersValue(serverTagResult, serverUids[0].value, src, ignore);
	Optional<vector<StorageServerInterface>> serverInterfaces = wait( transactionalGetServerInterfaces(ver, cx, info, src) );
>>>>>>> 5288033b

	ASSERT( serverInterfaces.present() );  // since this is happening transactionally, /FF/keyServers and /FF/serverList need to be consistent with one another
	ssi = serverInterfaces.get();

	Standalone<VectorRef<const char*>> addresses;
	for (auto i : ssi) {
		std::string ipString = options.includePort ? i.address().toString() : i.address().ip.toString();
		char* c_string = new (addresses.arena()) char[ipString.length()+1];
		strcpy(c_string, ipString.c_str());
		addresses.push_back(addresses.arena(), c_string);
	}
	return addresses;
}

Future< Standalone< VectorRef< const char*>>> Transaction::getAddressesForKey( const Key& key ) {
	++cx->transactionLogicalReads;
	++cx->transactionGetAddressesForKeyRequests;
	auto ver = getReadVersion();

	return getAddressesForKeyActor(key, ver, cx, info, options);
}

ACTOR Future< Key > getKeyAndConflictRange(
	Database cx, KeySelector k, Future<Version> version, Promise<std::pair<Key, Key>> conflictRange, TransactionInfo info, TagSet tags)
{
	try {
		Key rep = wait( getKey(cx, k, version, info, tags) );
		if( k.offset <= 0 )
			conflictRange.send( std::make_pair( rep, k.orEqual ? keyAfter( k.getKey() ) : Key(k.getKey(), k.arena()) ) );
		else
			conflictRange.send( std::make_pair( k.orEqual ? keyAfter( k.getKey() ) : Key(k.getKey(), k.arena()), keyAfter( rep ) ) );
		return std::move(rep);
	} catch( Error&e ) {
		conflictRange.send(std::make_pair(Key(), Key()));
		throw;
	}
}

Future< Key > Transaction::getKey( const KeySelector& key, bool snapshot ) {
	++cx->transactionLogicalReads;
	++cx->transactionGetKeyRequests;
	if( snapshot )
		return ::getKey(cx, key, getReadVersion(), info, options.readTags);

	Promise<std::pair<Key, Key>> conflictRange;
	extraConflictRanges.push_back( conflictRange.getFuture() );
	return getKeyAndConflictRange( cx, key, getReadVersion(), conflictRange, info, options.readTags );
}

Future< Standalone<RangeResultRef> > Transaction::getRange(
	const KeySelector& begin,
	const KeySelector& end,
	GetRangeLimits limits,
	bool snapshot,
	bool reverse )
{
	++cx->transactionLogicalReads;
	++cx->transactionGetRangeRequests;

	if( limits.isReached() )
		return Standalone<RangeResultRef>();

	if( !limits.isValid() )
		return range_limits_invalid();

	ASSERT(limits.rows != 0);

	KeySelector b = begin;
	if( b.orEqual ) {
		TEST(true); // Native begin orEqual==true
		b.removeOrEqual(b.arena());
	}

	KeySelector e = end;
	if( e.orEqual ) {
		TEST(true); // Native end orEqual==true
		e.removeOrEqual(e.arena());
	}

	if( b.offset >= e.offset && b.getKey() >= e.getKey() ) {
		TEST(true); // Native range inverted
		return Standalone<RangeResultRef>();
	}

	Promise<std::pair<Key, Key>> conflictRange;
	if(!snapshot) {
		extraConflictRanges.push_back( conflictRange.getFuture() );
	}

	return ::getRange(cx, trLogInfo, getReadVersion(), b, e, limits, conflictRange, snapshot, reverse, info, options.readTags);
}

Future< Standalone<RangeResultRef> > Transaction::getRange(
	const KeySelector& begin,
	const KeySelector& end,
	int limit,
	bool snapshot,
	bool reverse )
{
	return getRange( begin, end, GetRangeLimits( limit ), snapshot, reverse );
}

void Transaction::addReadConflictRange( KeyRangeRef const& keys ) {
	ASSERT( !keys.empty() );

	//There aren't any keys in the database with size larger than KEY_SIZE_LIMIT, so if range contains large keys
	//we can translate it to an equivalent one with smaller keys
	KeyRef begin = keys.begin;
	KeyRef end = keys.end;

	if(begin.size() > (begin.startsWith(systemKeys.begin) ? CLIENT_KNOBS->SYSTEM_KEY_SIZE_LIMIT : CLIENT_KNOBS->KEY_SIZE_LIMIT))
		begin = begin.substr(0, (begin.startsWith(systemKeys.begin) ? CLIENT_KNOBS->SYSTEM_KEY_SIZE_LIMIT : CLIENT_KNOBS->KEY_SIZE_LIMIT)+1);
	if(end.size() > (end.startsWith(systemKeys.begin) ? CLIENT_KNOBS->SYSTEM_KEY_SIZE_LIMIT : CLIENT_KNOBS->KEY_SIZE_LIMIT))
		end = end.substr(0, (end.startsWith(systemKeys.begin) ? CLIENT_KNOBS->SYSTEM_KEY_SIZE_LIMIT : CLIENT_KNOBS->KEY_SIZE_LIMIT)+1);

	KeyRangeRef r = KeyRangeRef(begin, end);

	if(r.empty()) {
		return;
	}

	tr.transaction.read_conflict_ranges.push_back_deep( tr.arena, r );
}

void Transaction::makeSelfConflicting() {
	BinaryWriter wr(Unversioned());
	wr.serializeBytes(LiteralStringRef("\xFF/SC/"));
	wr << deterministicRandom()->randomUniqueID();
	auto r = singleKeyRange( wr.toValue(), tr.arena );
	tr.transaction.read_conflict_ranges.push_back( tr.arena, r );
	tr.transaction.write_conflict_ranges.push_back( tr.arena, r );
}

void Transaction::set( const KeyRef& key, const ValueRef& value, bool addConflictRange ) {
	++cx->transactionSetMutations;
	if(key.size() > (key.startsWith(systemKeys.begin) ? CLIENT_KNOBS->SYSTEM_KEY_SIZE_LIMIT : CLIENT_KNOBS->KEY_SIZE_LIMIT))
		throw key_too_large();
	if(value.size() > CLIENT_KNOBS->VALUE_SIZE_LIMIT)
		throw value_too_large();

	auto &req = tr;
	auto &t = req.transaction;
	auto r = singleKeyRange( key, req.arena );
	auto v = ValueRef( req.arena, value );
	t.mutations.push_back( req.arena, MutationRef( MutationRef::SetValue, r.begin, v ) );

	if( addConflictRange ) {
		t.write_conflict_ranges.push_back( req.arena, r );
	}
}

void Transaction::atomicOp(const KeyRef& key, const ValueRef& operand, MutationRef::Type operationType, bool addConflictRange) {
	++cx->transactionAtomicMutations;
	if(key.size() > (key.startsWith(systemKeys.begin) ? CLIENT_KNOBS->SYSTEM_KEY_SIZE_LIMIT : CLIENT_KNOBS->KEY_SIZE_LIMIT))
		throw key_too_large();
	if(operand.size() > CLIENT_KNOBS->VALUE_SIZE_LIMIT)
		throw value_too_large();

	if (apiVersionAtLeast(510)) {
		if (operationType == MutationRef::Min)
			operationType = MutationRef::MinV2;
		else if (operationType == MutationRef::And)
			operationType = MutationRef::AndV2;
	}

	auto &req = tr;
	auto &t = req.transaction;
	auto r = singleKeyRange( key, req.arena );
	auto v = ValueRef( req.arena, operand );

	t.mutations.push_back( req.arena, MutationRef( operationType, r.begin, v ) );

	if( addConflictRange )
		t.write_conflict_ranges.push_back( req.arena, r );

	TEST(true); //NativeAPI atomic operation
}

void Transaction::clear( const KeyRangeRef& range, bool addConflictRange ) {
	++cx->transactionClearMutations;
	auto &req = tr;
	auto &t = req.transaction;

	KeyRef begin = range.begin;
	KeyRef end = range.end;

	//There aren't any keys in the database with size larger than KEY_SIZE_LIMIT, so if range contains large keys
	//we can translate it to an equivalent one with smaller keys
	if(begin.size() > (begin.startsWith(systemKeys.begin) ? CLIENT_KNOBS->SYSTEM_KEY_SIZE_LIMIT : CLIENT_KNOBS->KEY_SIZE_LIMIT))
		begin = begin.substr(0, (begin.startsWith(systemKeys.begin) ? CLIENT_KNOBS->SYSTEM_KEY_SIZE_LIMIT : CLIENT_KNOBS->KEY_SIZE_LIMIT)+1);
	if(end.size() > (end.startsWith(systemKeys.begin) ? CLIENT_KNOBS->SYSTEM_KEY_SIZE_LIMIT : CLIENT_KNOBS->KEY_SIZE_LIMIT))
		end = end.substr(0, (end.startsWith(systemKeys.begin) ? CLIENT_KNOBS->SYSTEM_KEY_SIZE_LIMIT : CLIENT_KNOBS->KEY_SIZE_LIMIT)+1);

	auto r = KeyRangeRef( req.arena, KeyRangeRef(begin, end) );
	if (r.empty()) return;

	t.mutations.push_back( req.arena, MutationRef( MutationRef::ClearRange, r.begin, r.end ) );

	if(addConflictRange)
		t.write_conflict_ranges.push_back( req.arena, r );
}
void Transaction::clear( const KeyRef& key, bool addConflictRange ) {
	++cx->transactionClearMutations;
	//There aren't any keys in the database with size larger than KEY_SIZE_LIMIT
	if(key.size() > (key.startsWith(systemKeys.begin) ? CLIENT_KNOBS->SYSTEM_KEY_SIZE_LIMIT : CLIENT_KNOBS->KEY_SIZE_LIMIT))
		return;

	auto &req = tr;
	auto &t = req.transaction;

	//efficient single key range clear range mutation, see singleKeyRange
	uint8_t* data = new ( req.arena ) uint8_t[ key.size()+1 ];
	memcpy(data, key.begin(), key.size() );
	data[key.size()] = 0;
	t.mutations.push_back( req.arena, MutationRef( MutationRef::ClearRange, KeyRef(data,key.size()), KeyRef(data, key.size()+1)) );

	if(addConflictRange)
		t.write_conflict_ranges.push_back( req.arena, KeyRangeRef( KeyRef(data,key.size()), KeyRef(data, key.size()+1) ) );
}
void Transaction::addWriteConflictRange( const KeyRangeRef& keys ) {
	ASSERT( !keys.empty() );
	auto &req = tr;
	auto &t = req.transaction;

	//There aren't any keys in the database with size larger than KEY_SIZE_LIMIT, so if range contains large keys
	//we can translate it to an equivalent one with smaller keys
	KeyRef begin = keys.begin;
	KeyRef end = keys.end;

	if (begin.size() > (begin.startsWith(systemKeys.begin) ? CLIENT_KNOBS->SYSTEM_KEY_SIZE_LIMIT : CLIENT_KNOBS->KEY_SIZE_LIMIT))
		begin = begin.substr(0, (begin.startsWith(systemKeys.begin) ? CLIENT_KNOBS->SYSTEM_KEY_SIZE_LIMIT : CLIENT_KNOBS->KEY_SIZE_LIMIT) + 1);
	if (end.size() > (end.startsWith(systemKeys.begin) ? CLIENT_KNOBS->SYSTEM_KEY_SIZE_LIMIT : CLIENT_KNOBS->KEY_SIZE_LIMIT))
		end = end.substr(0, (end.startsWith(systemKeys.begin) ? CLIENT_KNOBS->SYSTEM_KEY_SIZE_LIMIT : CLIENT_KNOBS->KEY_SIZE_LIMIT) + 1);

	KeyRangeRef r = KeyRangeRef(begin, end);

	if (r.empty()) {
		return;
	}

	t.write_conflict_ranges.push_back_deep( req.arena, r );
}

double Transaction::getBackoff(int errCode) {
	double b = backoff * deterministicRandom()->random01();
	backoff =
	    errCode == error_code_proxy_memory_limit_exceeded
	        ? std::min(backoff * CLIENT_KNOBS->BACKOFF_GROWTH_RATE, CLIENT_KNOBS->RESOURCE_CONSTRAINED_MAX_BACKOFF)
	        : std::min(backoff * CLIENT_KNOBS->BACKOFF_GROWTH_RATE, options.maxBackoff);
	return b;
}

TransactionOptions::TransactionOptions(Database const& cx) {
	reset(cx);
	if (BUGGIFY) {
		commitOnFirstProxy = true;
	}
}

TransactionOptions::TransactionOptions() {
	memset(this, 0, sizeof(*this));
	maxBackoff = CLIENT_KNOBS->DEFAULT_MAX_BACKOFF;
	sizeLimit = CLIENT_KNOBS->TRANSACTION_SIZE_LIMIT;
	tags = TagSet();
	readTags = TagSet();
}

void TransactionOptions::reset(Database const& cx) {
	memset(this, 0, sizeof(*this));
	maxBackoff = CLIENT_KNOBS->DEFAULT_MAX_BACKOFF;
	sizeLimit = CLIENT_KNOBS->TRANSACTION_SIZE_LIMIT;
	tags = TagSet();
	readTags = TagSet();
	lockAware = cx->lockAware;
	if (cx->apiVersionAtLeast(630)) {
		includePort = true;
	}
}

void Transaction::reset() {
	tr = CommitTransactionRequest();
	readVersion = Future<Version>();
	metadataVersion = Promise<Optional<Key>>();
	extraConflictRanges.clear();
	versionstampPromise = Promise<Standalone<StringRef>>();
	commitResult = Promise<Void>();
	committing = Future<Void>();
	info.taskID = cx->taskID;
	info.debugID = Optional<UID>();
	flushTrLogsIfEnabled();
	trLogInfo = Reference<TransactionLogInfo>(createTrLogInfoProbabilistically(cx));
	cancelWatches();

	if(apiVersionAtLeast(16)) {
		options.reset(cx);
		setPriority(GetReadVersionRequest::PRIORITY_DEFAULT);
	}
}

void Transaction::fullReset() {
	reset();
	backoff = CLIENT_KNOBS->DEFAULT_BACKOFF;
}

int Transaction::apiVersionAtLeast(int minVersion) const {
	return cx->apiVersionAtLeast(minVersion);
}

class MutationBlock {
public:
	bool mutated;
	bool cleared;
	ValueRef setValue;

	MutationBlock() : mutated(false) {}
	MutationBlock(bool _cleared) : mutated(true), cleared(_cleared) {}
	MutationBlock(ValueRef value) : mutated(true), cleared(false), setValue(value) {}
};

bool compareBegin( KeyRangeRef lhs, KeyRangeRef rhs ) { return lhs.begin < rhs.begin; }

// If there is any intersection between the two given sets of ranges, returns a range that
//   falls within the intersection
Optional<KeyRangeRef> intersects(VectorRef<KeyRangeRef> lhs, VectorRef<KeyRangeRef> rhs) {
	if( lhs.size() && rhs.size() ) {
		std::sort( lhs.begin(), lhs.end(), compareBegin );
		std::sort( rhs.begin(), rhs.end(), compareBegin );

		int l = 0, r = 0;
		while(l < lhs.size() && r < rhs.size()) {
			if( lhs[l].end <= rhs[r].begin )
				l++;
			else if( rhs[r].end <= lhs[l].begin )
				r++;
			else
				return lhs[l] & rhs[r];
		}
	}

	return Optional<KeyRangeRef>();
}

ACTOR void checkWrites( Database cx, Future<Void> committed, Promise<Void> outCommitted, CommitTransactionRequest req, Transaction* checkTr )
{
	state Version version;
	try {
		wait( committed );
		// If the commit is successful, by definition the transaction still exists for now.  Grab the version, and don't use it again.
		version = checkTr->getCommittedVersion();
		outCommitted.send(Void());
	} catch (Error& e) {
		outCommitted.sendError(e);
		return;
	}

	wait( delay( deterministicRandom()->random01() ) ); // delay between 0 and 1 seconds

	//Future<Optional<Version>> version, Database cx, CommitTransactionRequest req ) {
	state KeyRangeMap<MutationBlock> expectedValues;

	auto &mutations = req.transaction.mutations;
	state int mCount = mutations.size(); // debugging info for traceEvent

	for( int idx = 0; idx < mutations.size(); idx++) {
		if( mutations[idx].type == MutationRef::SetValue )
			expectedValues.insert( singleKeyRange( mutations[idx].param1 ),
				MutationBlock( mutations[idx].param2 ) );
		else if( mutations[idx].type == MutationRef::ClearRange )
			expectedValues.insert( KeyRangeRef( mutations[idx].param1, mutations[idx].param2 ),
				MutationBlock( true ) );
	}

	try {
		state Transaction tr(cx);
		tr.setVersion( version );
		state int checkedRanges = 0;
		state KeyRangeMap<MutationBlock>::Ranges ranges = expectedValues.ranges();
		state KeyRangeMap<MutationBlock>::Iterator it = ranges.begin();
		for(; it != ranges.end(); ++it) {
			state MutationBlock m = it->value();
			if( m.mutated ) {
				checkedRanges++;
				if( m.cleared ) {
					Standalone<RangeResultRef> shouldBeEmpty = wait(
						tr.getRange( it->range(), 1 ) );
					if( shouldBeEmpty.size() ) {
						TraceEvent(SevError, "CheckWritesFailed").detail("Class", "Clear").detail("KeyBegin", it->range().begin)
							.detail("KeyEnd", it->range().end);
						return;
					}
				} else {
					Optional<Value> val = wait( tr.get( it->range().begin ) );
					if( !val.present() || val.get() != m.setValue ) {
						TraceEvent evt(SevError, "CheckWritesFailed");
						evt.detail("Class", "Set")
							.detail("Key", it->range().begin)
							.detail("Expected", m.setValue);
						if( !val.present() )
							evt.detail("Actual", "_Value Missing_");
						else
							evt.detail("Actual", val.get());
						return;
					}
				}
			}
		}
		TraceEvent("CheckWritesSuccess").detail("Version", version).detail("MutationCount", mCount).detail("CheckedRanges", checkedRanges);
	} catch( Error& e ) {
		bool ok = e.code() == error_code_transaction_too_old || e.code() == error_code_future_version;
		TraceEvent( ok ? SevWarn : SevError, "CheckWritesFailed" ).error(e);
		throw;
	}
}

ACTOR static Future<Void> commitDummyTransaction( Database cx, KeyRange range, TransactionInfo info, TransactionOptions options ) {
	state Transaction tr(cx);
	state int retries = 0;
	loop {
		try {
			TraceEvent("CommitDummyTransaction").detail("Key", range.begin).detail("Retries", retries);
			tr.options = options;
			tr.info.taskID = info.taskID;
			tr.setOption( FDBTransactionOptions::ACCESS_SYSTEM_KEYS );
			tr.setOption( FDBTransactionOptions::CAUSAL_WRITE_RISKY );
			tr.setOption( FDBTransactionOptions::LOCK_AWARE );
			tr.addReadConflictRange(range);
			tr.addWriteConflictRange(range);
			wait( tr.commit() );
			return Void();
		} catch (Error& e) {
			TraceEvent("CommitDummyTransactionError").error(e,true).detail("Key", range.begin).detail("Retries", retries);
			wait( tr.onError(e) );
		}
		++retries;
	}
}

void Transaction::cancelWatches(Error const& e) {
	for(int i = 0; i < watches.size(); ++i)
		if(!watches[i]->onChangeTrigger.isSet())
			watches[i]->onChangeTrigger.sendError(e);

	watches.clear();
}

void Transaction::setupWatches() {
	try {
		Future<Version> watchVersion = getCommittedVersion() > 0 ? getCommittedVersion() : getReadVersion();

		for(int i = 0; i < watches.size(); ++i)
			watches[i]->setWatch(watchValue(watchVersion, watches[i]->key, watches[i]->value, cx, info, options.readTags));

		watches.clear();
	}
	catch(Error&) {
		ASSERT(false); // The above code must NOT throw because commit has already occured.
		throw internal_error();
	}
}

ACTOR static Future<Void> tryCommit( Database cx, Reference<TransactionLogInfo> trLogInfo, CommitTransactionRequest req, Future<Version> readVersion, TransactionInfo info, Version* pCommittedVersion, Transaction* tr, TransactionOptions options) {
	state TraceInterval interval( "TransactionCommit" );
	state double startTime = now();
	if (info.debugID.present())
		TraceEvent(interval.begin()).detail( "Parent", info.debugID.get() );
	try {
		if(CLIENT_BUGGIFY) {
			throw deterministicRandom()->randomChoice(std::vector<Error>{
					not_committed(),
					transaction_too_old(),
					proxy_memory_limit_exceeded(),
					commit_unknown_result()});
		}

		Version v = wait( readVersion );
		req.transaction.read_snapshot = v;

		startTime = now();
		state Optional<UID> commitID = Optional<UID>();
		if(info.debugID.present()) {
			commitID = nondeterministicRandom()->randomUniqueID();
			g_traceBatch.addAttach("CommitAttachID", info.debugID.get().first(), commitID.get().first());
			g_traceBatch.addEvent("CommitDebug", commitID.get().first(), "NativeAPI.commit.Before");
		}

		req.debugID = commitID;
		state Future<CommitID> reply;
		if (options.commitOnFirstProxy) {
			if(cx->clientInfo->get().firstProxy.present()) {
				reply = throwErrorOr ( brokenPromiseToMaybeDelivered ( cx->clientInfo->get().firstProxy.get().commit.tryGetReply(req) ) );
			} else {
				const std::vector<MasterProxyInterface>& proxies = cx->clientInfo->get().proxies;
				reply = proxies.size() ? throwErrorOr ( brokenPromiseToMaybeDelivered ( proxies[0].commit.tryGetReply(req) ) ) : Never();
			}
		} else {
			reply = loadBalance( cx->getMasterProxies(info.useProvisionalProxies), &MasterProxyInterface::commit, req, TaskPriority::DefaultPromiseEndpoint, true );
		}

		choose {
			when ( wait( cx->onMasterProxiesChanged() ) ) {
				reply.cancel();
				throw request_maybe_delivered();
			}
			when (CommitID ci = wait( reply )) {
				Version v = ci.version;
				if (v != invalidVersion) {
					if (CLIENT_BUGGIFY) {
						throw commit_unknown_result();
					}
					if (info.debugID.present())
						TraceEvent(interval.end()).detail("CommittedVersion", v);
					*pCommittedVersion = v;
					if(v > cx->metadataVersionCache[cx->mvCacheInsertLocation].first) {
						cx->mvCacheInsertLocation = (cx->mvCacheInsertLocation + 1)%cx->metadataVersionCache.size();
						cx->metadataVersionCache[cx->mvCacheInsertLocation] = std::make_pair(v, ci.metadataVersion);
					}

					Standalone<StringRef> ret = makeString(10);
					placeVersionstamp(mutateString(ret), v, ci.txnBatchId);
					tr->versionstampPromise.send(ret);

					tr->numErrors = 0;
					++cx->transactionsCommitCompleted;
					cx->transactionCommittedMutations += req.transaction.mutations.size();
					cx->transactionCommittedMutationBytes += req.transaction.mutations.expectedSize();

					if(info.debugID.present())
						g_traceBatch.addEvent("CommitDebug", commitID.get().first(), "NativeAPI.commit.After");

					double latency = now() - startTime;
					cx->commitLatencies.addSample(latency);
					cx->latencies.addSample(now() - tr->startTime);
					if (trLogInfo)
						trLogInfo->addLog(FdbClientLogEvents::EventCommit(startTime, latency, req.transaction.mutations.size(), req.transaction.mutations.expectedSize(), req));
					return Void();
				} else {
					// clear the RYW transaction which contains previous conflicting keys
					tr->info.conflictingKeysRYW.reset();
					if (ci.conflictingKRIndices.present()) {
						// In general, if we want to use getRange to expose conflicting keys,
						// we need to support all the parameters getRange provides.
						// It is difficult to take care of all corner cases of what getRange does.
						// Consequently, we use a hack way here to achieve it.
						// We create an empty RYWTransaction and write all conflicting key/values to it.
						// Since it is RYWTr, we can call getRange on it with same parameters given to the original
						// getRange.
						tr->info.conflictingKeysRYW = std::make_shared<ReadYourWritesTransaction>(tr->getDatabase());
						state Reference<ReadYourWritesTransaction> hackTr =
						    Reference<ReadYourWritesTransaction>(tr->info.conflictingKeysRYW.get());
						try {
							state Standalone<VectorRef<int>> conflictingKRIndices = ci.conflictingKRIndices.get();
							// To make the getRange call local, we need to explicitly set the read version here.
							// This version number 100 set here does nothing but prevent getting read version from the
							// proxy
							tr->info.conflictingKeysRYW->setVersion(100);
							// Clear the whole key space, thus, RYWTr knows to only read keys locally
							tr->info.conflictingKeysRYW->clear(normalKeys);
							// initialize value
							tr->info.conflictingKeysRYW->set(conflictingKeysPrefix, conflictingKeysFalse);
							// drop duplicate indices and merge overlapped ranges
							// Note: addReadConflictRange in native transaction object does not merge overlapped ranges
							state std::unordered_set<int> mergedIds(conflictingKRIndices.begin(),
							                                        conflictingKRIndices.end());
							for (auto const& rCRIndex : mergedIds) {
								const KeyRange kr = req.transaction.read_conflict_ranges[rCRIndex];
								wait(krmSetRangeCoalescing(hackTr, conflictingKeysPrefix, kr, allKeys,
								                           conflictingKeysTrue));
							}
						} catch (Error& e) {
							hackTr.extractPtr(); // Make sure the RYW is not freed twice in case exception thrown
							throw;
						}
						hackTr.extractPtr(); // Avoid the Reference to destroy the RYW object
					}

					if (info.debugID.present())
						TraceEvent(interval.end()).detail("Conflict", 1);

					if(info.debugID.present())
						g_traceBatch.addEvent("CommitDebug", commitID.get().first(), "NativeAPI.commit.After");

					throw not_committed();
				}
			}
		}
	} catch (Error& e) {
		if (e.code() == error_code_request_maybe_delivered || e.code() == error_code_commit_unknown_result) {
			// We don't know if the commit happened, and it might even still be in flight.

			if (!options.causalWriteRisky) {
				// Make sure it's not still in flight, either by ensuring the master we submitted to is dead, or the version we submitted with is dead, or by committing a conflicting transaction successfully
				//if ( cx->getMasterProxies()->masterGeneration <= originalMasterGeneration )

				// To ensure the original request is not in flight, we need a key range which intersects its read conflict ranges
				// We pick a key range which also intersects its write conflict ranges, since that avoids potentially creating conflicts where there otherwise would be none
				// We make the range as small as possible (a single key range) to minimize conflicts
				// The intersection will never be empty, because if it were (since !causalWriteRisky) makeSelfConflicting would have been applied automatically to req
				KeyRangeRef selfConflictingRange = intersects( req.transaction.write_conflict_ranges, req.transaction.read_conflict_ranges ).get();

				TEST(true);  // Waiting for dummy transaction to report commit_unknown_result

				wait( commitDummyTransaction( cx, singleKeyRange(selfConflictingRange.begin), info, tr->options ) );
			}

			// The user needs to be informed that we aren't sure whether the commit happened.  Standard retry loops retry it anyway (relying on transaction idempotence) but a client might do something else.
			throw commit_unknown_result();
		} else {
			if (e.code() != error_code_transaction_too_old
				&& e.code() != error_code_not_committed
				&& e.code() != error_code_database_locked
				&& e.code() != error_code_proxy_memory_limit_exceeded
				&& e.code() != error_code_batch_transaction_throttled)
				TraceEvent(SevError, "TryCommitError").error(e);
			if (trLogInfo)
				trLogInfo->addLog(FdbClientLogEvents::EventCommitError(startTime, static_cast<int>(e.code()), req));
			throw;
		}
	}
}

Future<Void> Transaction::commitMutations() {
	try {
		//if this is a read-only transaction return immediately
		if( !tr.transaction.write_conflict_ranges.size() && !tr.transaction.mutations.size() ) {
			numErrors = 0;

			committedVersion = invalidVersion;
			versionstampPromise.sendError(no_commit_version());
			return Void();
		}

		++cx->transactionsCommitStarted;

		if(options.readOnly)
			return transaction_read_only();

		cx->mutationsPerCommit.addSample(tr.transaction.mutations.size());
		cx->bytesPerCommit.addSample(tr.transaction.mutations.expectedSize());

		size_t transactionSize = getSize();
		if (transactionSize > (uint64_t)FLOW_KNOBS->PACKET_WARNING) {
			TraceEvent(!g_network->isSimulated() ? SevWarnAlways : SevWarn, "LargeTransaction")
				.suppressFor(1.0)
				.detail("Size", transactionSize)
				.detail("NumMutations", tr.transaction.mutations.size())
				.detail("ReadConflictSize", tr.transaction.read_conflict_ranges.expectedSize())
				.detail("WriteConflictSize", tr.transaction.write_conflict_ranges.expectedSize())
				.detail("DebugIdentifier", trLogInfo ? trLogInfo->identifier : "");
		}

		if(!apiVersionAtLeast(300)) {
			transactionSize = tr.transaction.mutations.expectedSize(); // Old API versions didn't account for conflict ranges when determining whether to throw transaction_too_large
		}

		if (transactionSize > options.sizeLimit) {
			return transaction_too_large();
		}

		if( !readVersion.isValid() )
			getReadVersion( GetReadVersionRequest::FLAG_CAUSAL_READ_RISKY ); // sets up readVersion field.  We had no reads, so no need for (expensive) full causal consistency.

		bool isCheckingWrites = options.checkWritesEnabled && deterministicRandom()->random01() < 0.01;
		for(int i=0; i<extraConflictRanges.size(); i++)
			if (extraConflictRanges[i].isReady() && extraConflictRanges[i].get().first < extraConflictRanges[i].get().second )
				tr.transaction.read_conflict_ranges.push_back( tr.arena, KeyRangeRef(extraConflictRanges[i].get().first, extraConflictRanges[i].get().second) );

		if( !options.causalWriteRisky && !intersects( tr.transaction.write_conflict_ranges, tr.transaction.read_conflict_ranges ).present() )
			makeSelfConflicting();

		if (isCheckingWrites) {
			// add all writes into the read conflict range...
			tr.transaction.read_conflict_ranges.append( tr.arena, tr.transaction.write_conflict_ranges.begin(), tr.transaction.write_conflict_ranges.size() );
		}

		if ( options.debugDump ) {
			UID u = nondeterministicRandom()->randomUniqueID();
			TraceEvent("TransactionDump", u);
			for(auto i=tr.transaction.mutations.begin(); i!=tr.transaction.mutations.end(); ++i)
				TraceEvent("TransactionMutation", u).detail("T", i->type).detail("P1", i->param1).detail("P2", i->param2);
		}

		if(options.lockAware) {
			tr.flags = tr.flags | CommitTransactionRequest::FLAG_IS_LOCK_AWARE;
		}
		if(options.firstInBatch) {
			tr.flags = tr.flags | CommitTransactionRequest::FLAG_FIRST_IN_BATCH;
		}
		if (options.reportConflictingKeys) {
			tr.transaction.report_conflicting_keys = true;
		}

		Future<Void> commitResult = tryCommit( cx, trLogInfo, tr, readVersion, info, &this->committedVersion, this, options );

		if (isCheckingWrites) {
			Promise<Void> committed;
			checkWrites( cx, commitResult, committed, tr, this );
			return committed.getFuture();
		}
		return commitResult;
	} catch( Error& e ) {
		TraceEvent("ClientCommitError").error(e);
		return Future<Void>( e );
	} catch( ... ) {
		Error e( error_code_unknown_error );
		TraceEvent("ClientCommitError").error(e);
		return Future<Void>( e );
	}
}

ACTOR Future<Void> commitAndWatch(Transaction *self) {
	try {
		wait(self->commitMutations());

		if(!self->watches.empty()) {
			self->setupWatches();
		}

		self->reset();
		return Void();
	}
	catch(Error &e) {
		if(e.code() != error_code_actor_cancelled) {
			if(!self->watches.empty()) {
				self->cancelWatches(e);
			}

			self->versionstampPromise.sendError(transaction_invalid_version());
			self->reset();
		}

		throw;
	}
}

Future<Void> Transaction::commit() {
	ASSERT(!committing.isValid());
	committing = commitAndWatch(this);
	return committing;
}

void Transaction::setPriority( uint32_t priorityFlag ) {
	options.getReadVersionFlags = (options.getReadVersionFlags & ~GetReadVersionRequest::FLAG_PRIORITY_MASK) | priorityFlag;
}

void Transaction::setOption( FDBTransactionOptions::Option option, Optional<StringRef> value ) {
	switch(option) {
		case FDBTransactionOptions::INITIALIZE_NEW_DATABASE:
			validateOptionValue(value, false);
			if(readVersion.isValid())
				throw read_version_already_set();
			readVersion = Version(0);
			options.causalWriteRisky = true;
			break;

		case FDBTransactionOptions::CAUSAL_READ_RISKY:
			validateOptionValue(value, false);
			options.getReadVersionFlags |= GetReadVersionRequest::FLAG_CAUSAL_READ_RISKY;
			break;

		case FDBTransactionOptions::PRIORITY_SYSTEM_IMMEDIATE:
			validateOptionValue(value, false);
			setPriority(GetReadVersionRequest::PRIORITY_SYSTEM_IMMEDIATE);
			break;

		case FDBTransactionOptions::PRIORITY_BATCH:
			validateOptionValue(value, false);
			setPriority(GetReadVersionRequest::PRIORITY_BATCH);
			break;

		case FDBTransactionOptions::CAUSAL_WRITE_RISKY:
			validateOptionValue(value, false);
			options.causalWriteRisky = true;
			break;

		case FDBTransactionOptions::COMMIT_ON_FIRST_PROXY:
			validateOptionValue(value, false);
			options.commitOnFirstProxy = true;
			break;

		case FDBTransactionOptions::CHECK_WRITES_ENABLE:
			validateOptionValue(value, false);
			options.checkWritesEnabled = true;
			break;

		case FDBTransactionOptions::DEBUG_DUMP:
			validateOptionValue(value, false);
			options.debugDump = true;
			break;

		case FDBTransactionOptions::TRANSACTION_LOGGING_ENABLE:
			setOption(FDBTransactionOptions::DEBUG_TRANSACTION_IDENTIFIER, value);
			setOption(FDBTransactionOptions::LOG_TRANSACTION);
			break;

		case FDBTransactionOptions::DEBUG_TRANSACTION_IDENTIFIER:
			validateOptionValue(value, true);

			if (value.get().size() > 100) {
				throw invalid_option_value();
			}

			if (trLogInfo) {
				if (trLogInfo->identifier.empty()) {
					trLogInfo->identifier = value.get().printable();
				}
				else if (trLogInfo->identifier != value.get().printable()) {
					TraceEvent(SevWarn, "CannotChangeDebugTransactionIdentifier").detail("PreviousIdentifier", trLogInfo->identifier).detail("NewIdentifier", value.get());
					throw client_invalid_operation();
				}
			}
			else {
				trLogInfo = Reference<TransactionLogInfo>(new TransactionLogInfo(value.get().printable(), TransactionLogInfo::DONT_LOG));
				trLogInfo->maxFieldLength = options.maxTransactionLoggingFieldLength;
			}
			if (info.debugID.present()) {
				TraceEvent(SevInfo, "TransactionBeingTraced")
					.detail("DebugTransactionID", trLogInfo->identifier)
					.detail("ServerTraceID", info.debugID.get().toString());

			}
			break;

		case FDBTransactionOptions::LOG_TRANSACTION:
			validateOptionValue(value, false);
			if (trLogInfo) {
				trLogInfo->logTo(TransactionLogInfo::TRACE_LOG);
			}
			else {
				TraceEvent(SevWarn, "DebugTransactionIdentifierNotSet").detail("Error", "Debug Transaction Identifier option must be set before logging the transaction");
				throw client_invalid_operation();
			}
			break;

		case FDBTransactionOptions::TRANSACTION_LOGGING_MAX_FIELD_LENGTH:
			validateOptionValue(value, true);
			{
				int maxFieldLength = extractIntOption(value, -1, std::numeric_limits<int32_t>::max());
				if(maxFieldLength == 0) {
					throw invalid_option_value();
				}
				options.maxTransactionLoggingFieldLength = maxFieldLength;
			}
			if(trLogInfo) {
				trLogInfo->maxFieldLength = options.maxTransactionLoggingFieldLength;
			}
			break;

		case FDBTransactionOptions::SERVER_REQUEST_TRACING:
			validateOptionValue(value, false);
			debugTransaction(deterministicRandom()->randomUniqueID());
			if (trLogInfo && !trLogInfo->identifier.empty()) {
				TraceEvent(SevInfo, "TransactionBeingTraced")
					.detail("DebugTransactionID", trLogInfo->identifier)
					.detail("ServerTraceID", info.debugID.get().toString());
			}
			break;

		case FDBTransactionOptions::MAX_RETRY_DELAY:
			validateOptionValue(value, true);
			options.maxBackoff = extractIntOption(value, 0, std::numeric_limits<int32_t>::max()) / 1000.0;
			break;

		case FDBTransactionOptions::SIZE_LIMIT:
			validateOptionValue(value, true);
			options.sizeLimit = extractIntOption(value, 32, CLIENT_KNOBS->TRANSACTION_SIZE_LIMIT);
			break;

		case FDBTransactionOptions::LOCK_AWARE:
			validateOptionValue(value, false);
			options.lockAware = true;
			options.readOnly = false;
			break;

		case FDBTransactionOptions::READ_LOCK_AWARE:
			validateOptionValue(value, false);
			if(!options.lockAware) {
				options.lockAware = true;
				options.readOnly = true;
			}
			break;

		case FDBTransactionOptions::FIRST_IN_BATCH:
			validateOptionValue(value, false);
			options.firstInBatch = true;
			break;

		case FDBTransactionOptions::USE_PROVISIONAL_PROXIES:
			validateOptionValue(value, false);
			options.getReadVersionFlags |= GetReadVersionRequest::FLAG_USE_PROVISIONAL_PROXIES;
			info.useProvisionalProxies = true;
			break;

		case FDBTransactionOptions::INCLUDE_PORT_IN_ADDRESS:
			validateOptionValue(value, false);
			options.includePort = true;
			break;

		case FDBTransactionOptions::TAG:
			validateOptionValue(value, true);
			options.tags.addTag(value.get());
			break;

		case FDBTransactionOptions::AUTO_THROTTLE_TAG:
			validateOptionValue(value, true);
			options.tags.addTag(value.get());
			options.readTags.addTag(value.get());
			break;

	    case FDBTransactionOptions::REPORT_CONFLICTING_KEYS:
		    validateOptionValue(value, false);
		    options.reportConflictingKeys = true;
		    break;

	    default:
			break;
	}
}

ACTOR Future<GetReadVersionReply> getConsistentReadVersion( DatabaseContext *cx, uint32_t transactionCount, uint32_t flags, std::map<TransactionTag, uint32_t> tags, Optional<UID> debugID ) {
	try {
		++cx->transactionReadVersionBatches;
		if( debugID.present() )
			g_traceBatch.addEvent("TransactionDebug", debugID.get().first(), "NativeAPI.getConsistentReadVersion.Before");
		loop {
			state GetReadVersionRequest req( transactionCount, flags, tags, debugID );
			choose {
				when ( wait( cx->onMasterProxiesChanged() ) ) {}
				when ( GetReadVersionReply v = wait( loadBalance( cx->getMasterProxies(flags & GetReadVersionRequest::FLAG_USE_PROVISIONAL_PROXIES), &MasterProxyInterface::getConsistentReadVersion, req, cx->taskID ) ) ) {
					auto &priorityThrottledTags = cx->throttledTags[ThrottleApi::priorityFromReadVersionFlags(flags)];
					for(auto tag : v.tagThrottleInfo) { // TODO: remove any that aren't sent back?
						auto result = priorityThrottledTags.try_emplace(tag.first, tag.second);
						if(!result.second) {
							result.first->second.update(tag.second);
						}
					}

					if( debugID.present() )
						g_traceBatch.addEvent("TransactionDebug", debugID.get().first(), "NativeAPI.getConsistentReadVersion.After");
					ASSERT( v.version > 0 );
					cx->minAcceptableReadVersion = std::min(cx->minAcceptableReadVersion, v.version);
					return v;
				}
			}
		}
	} catch (Error& e) {
		if (e.code() != error_code_broken_promise && e.code() != error_code_batch_transaction_throttled)
			TraceEvent(SevError, "GetConsistentReadVersionError").error(e);
		throw;
	}
}

ACTOR Future<Void> readVersionBatcher( DatabaseContext *cx, FutureStream<DatabaseContext::VersionRequest> versionStream, uint32_t flags ) {
	state std::vector< Promise<GetReadVersionReply> > requests;
	state PromiseStream< Future<Void> > addActor;
	state Future<Void> collection = actorCollection( addActor.getFuture() );
	state Future<Void> timeout;
	state Optional<UID> debugID;
	state bool send_batch;

	state std::map<TransactionTag, uint32_t> tags;

	// dynamic batching
	state PromiseStream<double> replyTimes;
	state PromiseStream<Error> _errorStream;
	state double batchTime = 0;
	loop {
		send_batch = false;
		choose {
			// TODO: we have to rethink how we send batches to the MP to deal with tags
			when(DatabaseContext::VersionRequest req = waitNext(versionStream)) {
				if (req.debugID.present()) {
					if (!debugID.present()) {
						debugID = nondeterministicRandom()->randomUniqueID();
					}
					g_traceBatch.addAttach("TransactionAttachID", req.debugID.get().first(), debugID.get().first());
				}
				requests.push_back(req.reply);
				for(auto tag : req.tags) {
					++tags[tag];
				}

				if (requests.size() == CLIENT_KNOBS->MAX_BATCH_SIZE)
					send_batch = true;
				else if (!timeout.isValid())
					timeout = delay(batchTime, TaskPriority::GetConsistentReadVersion);
			}
			when(wait(timeout.isValid() ? timeout : Never())) { send_batch = true; }
			// dynamic batching monitors reply latencies
			when(double reply_latency = waitNext(replyTimes.getFuture())) {
				double target_latency = reply_latency * 0.5;
				batchTime = min(0.1 * target_latency + 0.9 * batchTime, CLIENT_KNOBS->GRV_BATCH_TIMEOUT);
			}
			when(wait(collection)) {} // for errors
		}
		if (send_batch) {
			int count = requests.size();
			ASSERT(count);
			// dynamic batching
			Promise<GetReadVersionReply> GRVReply;
			requests.push_back(GRVReply);
			addActor.send(ready(timeReply(GRVReply.getFuture(), replyTimes)));

			Future<Void> batch = incrementalBroadcastWithError(
			    getConsistentReadVersion(cx, count, flags, tags, std::move(debugID)),
			    std::vector<Promise<GetReadVersionReply>>(std::move(requests)), CLIENT_KNOBS->BROADCAST_BATCH_SIZE);

			tags.clear();
			debugID = Optional<UID>();
			requests = std::vector< Promise<GetReadVersionReply> >();
			addActor.send(batch);
			timeout = Future<Void>();
		}
	}
}

ACTOR Future<Version> extractReadVersion(DatabaseContext* cx, uint32_t flags, Reference<TransactionLogInfo> trLogInfo, Future<GetReadVersionReply> f, bool lockAware, double startTime, Promise<Optional<Value>> metadataVersion, TagSet tags) {
	GetReadVersionReply rep = wait(f);
	double latency = now() - startTime;
	cx->GRVLatencies.addSample(latency);
	if (trLogInfo)
		trLogInfo->addLog(FdbClientLogEvents::EventGetVersion_V2(startTime, latency, flags & GetReadVersionRequest::FLAG_PRIORITY_MASK));
	if (rep.version == 1 && rep.locked) {
		throw proxy_memory_limit_exceeded();
	}
	if(rep.locked && !lockAware)
		throw database_locked();

	++cx->transactionReadVersionsCompleted;

	auto &priorityThrottledTags = cx->throttledTags[ThrottleApi::priorityFromReadVersionFlags(flags)];
	for(auto tag : tags) {
		auto itr = priorityThrottledTags.find(tag);
		if(itr != priorityThrottledTags.end()) {
			if(itr->second.expired()) {
				priorityThrottledTags.erase(itr);
			}
			else if(itr->second.throttleDuration() > 0) {
				++cx->transactionReadVersionsThrottled;
				throw tag_throttled();
			}
		}
	}

	for(auto tag : tags) {
		auto itr = priorityThrottledTags.find(tag);
		if(itr != priorityThrottledTags.end()) {
			itr->second.addReleased(1);
		}
	}

	if(rep.version > cx->metadataVersionCache[cx->mvCacheInsertLocation].first) {
		cx->mvCacheInsertLocation = (cx->mvCacheInsertLocation + 1) % cx->metadataVersionCache.size();
		cx->metadataVersionCache[cx->mvCacheInsertLocation] = std::make_pair(rep.version, rep.metadataVersion);
	}

	metadataVersion.send(rep.metadataVersion);
	return rep.version;
}

Future<Version> Transaction::getReadVersion(uint32_t flags) {
	if (!readVersion.isValid()) {
		++cx->transactionReadVersions;
		flags |= options.getReadVersionFlags;
		if((flags & GetReadVersionRequest::PRIORITY_SYSTEM_IMMEDIATE) == GetReadVersionRequest::PRIORITY_SYSTEM_IMMEDIATE) {
			++cx->transactionImmediateReadVersions;
		}
		else if((flags & GetReadVersionRequest::PRIORITY_DEFAULT) == GetReadVersionRequest::PRIORITY_DEFAULT) {
			++cx->transactionDefaultReadVersions;
		}
		else if((flags & GetReadVersionRequest::PRIORITY_BATCH) == GetReadVersionRequest::PRIORITY_BATCH) {
			++cx->transactionBatchReadVersions;
		}
		else {
			ASSERT(false);
		}

		double maxThrottleDelay = 0.0;
		if(options.tags.size() != 0) {
			auto priorityThrottledTags = cx->throttledTags[ThrottleApi::priorityFromReadVersionFlags(flags)];
			for(auto tag : options.tags) {
				auto itr = priorityThrottledTags.find(tag);
				if(itr != priorityThrottledTags.end()) {
					if(!itr->second.expired()) {
						maxThrottleDelay = std::max(maxThrottleDelay, itr->second.throttleDuration());
					}
					else {
						priorityThrottledTags.erase(itr);
					}
				}
			}
		}

		if(maxThrottleDelay > 0.0) { // TODO: allow delaying?
			++cx->transactionReadVersionsThrottled;
			return Future<Version>(tag_throttled());
		}

		auto& batcher = cx->versionBatcher[ flags ];
		if (!batcher.actor.isValid()) {
			batcher.actor = readVersionBatcher( cx.getPtr(), batcher.stream.getFuture(), flags );
		}

		auto const req = DatabaseContext::VersionRequest(options.tags, info.debugID);
		batcher.stream.send(req);
		startTime = now();
		readVersion = extractReadVersion( cx.getPtr(), flags, trLogInfo, req.reply.getFuture(), options.lockAware, startTime, metadataVersion, options.tags);
	}
	return readVersion;
}

Optional<Version> Transaction::getCachedReadVersion() {
	if (readVersion.isValid() && readVersion.isReady() && !readVersion.isError()) {
		return readVersion.get();
	} else {
		return Optional<Version>();
	}
}

Future<Standalone<StringRef>> Transaction::getVersionstamp() {
	if(committing.isValid()) {
		return transaction_invalid_version();
	}
	return versionstampPromise.getFuture();
}

uint32_t Transaction::getSize() {
	auto s = tr.transaction.mutations.expectedSize() + tr.transaction.read_conflict_ranges.expectedSize() +
	       tr.transaction.write_conflict_ranges.expectedSize();
	return s;
}

Future<Void> Transaction::onError( Error const& e ) {
	if (e.code() == error_code_success) {
		return client_invalid_operation();
	}
	if (e.code() == error_code_not_committed ||
		e.code() == error_code_commit_unknown_result ||
		e.code() == error_code_database_locked ||
		e.code() == error_code_proxy_memory_limit_exceeded ||
		e.code() == error_code_process_behind ||
		e.code() == error_code_batch_transaction_throttled)
	{
		if(e.code() == error_code_not_committed)
			++cx->transactionsNotCommitted;
		else if (e.code() == error_code_commit_unknown_result)
			++cx->transactionsMaybeCommitted;
		else if (e.code() == error_code_proxy_memory_limit_exceeded)
			++cx->transactionsResourceConstrained;
		else if (e.code() == error_code_process_behind)
			++cx->transactionsProcessBehind;
		else if (e.code() == error_code_batch_transaction_throttled)
			++cx->transactionsThrottled;

		double backoff = getBackoff(e.code());
		reset();
		return delay(backoff, info.taskID);
	}
	if (e.code() == error_code_transaction_too_old ||
		e.code() == error_code_future_version)
	{
		if( e.code() == error_code_transaction_too_old )
			++cx->transactionsTooOld;
		else if( e.code() == error_code_future_version )
			++cx->transactionsFutureVersions;

		double maxBackoff = options.maxBackoff;
		reset();
		return delay(std::min(CLIENT_KNOBS->FUTURE_VERSION_RETRY_DELAY, maxBackoff), info.taskID);
	}

	if(g_network->isSimulated() && ++numErrors % 10 == 0)
		TraceEvent(SevWarnAlways, "TransactionTooManyRetries").detail("NumRetries", numErrors);

	return e;
}
ACTOR Future<StorageMetrics> getStorageMetricsLargeKeyRange(Database cx, KeyRangeRef keys);

ACTOR Future<StorageMetrics> doGetStorageMetrics(Database cx, KeyRangeRef keys, Reference<LocationInfo> locationInfo) {
	loop {
		try {
			WaitMetricsRequest req(keys, StorageMetrics(), StorageMetrics());
			req.min.bytes = 0;
			req.max.bytes = -1;
			StorageMetrics m = wait(
			    loadBalance(locationInfo, &StorageServerInterface::waitMetrics, req, TaskPriority::DataDistribution));
			return m;
		} catch (Error& e) {
			if (e.code() != error_code_wrong_shard_server && e.code() != error_code_all_alternatives_failed) {
				TraceEvent(SevError, "WaitStorageMetricsError").error(e);
				throw;
			}
			wait(delay(CLIENT_KNOBS->WRONG_SHARD_SERVER_DELAY, TaskPriority::DataDistribution));
			cx->invalidateCache(keys);
			StorageMetrics m = wait(getStorageMetricsLargeKeyRange(cx, keys));
			return m;
		}
	}
}

ACTOR Future<StorageMetrics> getStorageMetricsLargeKeyRange(Database cx, KeyRangeRef keys) {

	vector<pair<KeyRange, Reference<LocationInfo>>> locations = wait(getKeyRangeLocations(
	    cx, keys, std::numeric_limits<int>::max(), false, &StorageServerInterface::waitMetrics, TransactionInfo(TaskPriority::DataDistribution)));
	state int nLocs = locations.size();
	state vector<Future<StorageMetrics>> fx(nLocs);
	state StorageMetrics total;
	for (int i = 0; i < nLocs; i++) {
		fx[i] = doGetStorageMetrics(cx, locations[i].first, locations[i].second);
	}
	wait(waitForAll(fx));
	for (int i = 0; i < nLocs; i++) {
		total += fx[i].get();
	}
	return total;
}

ACTOR Future<Void> trackBoundedStorageMetrics(
	KeyRange keys,
	Reference<LocationInfo> location,
	StorageMetrics x,
	StorageMetrics halfError,
	PromiseStream<StorageMetrics> deltaStream)
{
	try {
		loop {
			WaitMetricsRequest req( keys, x - halfError, x + halfError );
			StorageMetrics nextX = wait( loadBalance( location, &StorageServerInterface::waitMetrics, req ) );
			deltaStream.send( nextX - x );
			x = nextX;
		}
	} catch (Error& e) {
		deltaStream.sendError(e);
		throw e;
	}
}

ACTOR Future<StorageMetrics> waitStorageMetricsMultipleLocations(
    vector<pair<KeyRange, Reference<LocationInfo>>> locations, StorageMetrics min, StorageMetrics max,
    StorageMetrics permittedError) {
	state int nLocs = locations.size();
	state vector<Future<StorageMetrics>> fx(nLocs);
	state StorageMetrics total;
	state PromiseStream<StorageMetrics> deltas;
	state vector<Future<Void>> wx( fx.size() );
	state StorageMetrics halfErrorPerMachine = permittedError * (0.5 / nLocs);
	state StorageMetrics maxPlus = max + halfErrorPerMachine * (nLocs-1);
	state StorageMetrics minMinus = min - halfErrorPerMachine * (nLocs-1);

	for (int i = 0; i < nLocs; i++) {
		WaitMetricsRequest req(locations[i].first, StorageMetrics(), StorageMetrics());
		req.min.bytes = 0;
		req.max.bytes = -1;
		fx[i] =
		    loadBalance(locations[i].second, &StorageServerInterface::waitMetrics, req, TaskPriority::DataDistribution);
	}
	wait(waitForAll(fx));

	// invariant: true total is between (total-permittedError/2, total+permittedError/2)
	for (int i = 0; i < nLocs; i++) total += fx[i].get();

	if (!total.allLessOrEqual( maxPlus )) return total;
	if (!minMinus.allLessOrEqual( total )) return total;

	for(int i=0; i<nLocs; i++)
		wx[i] = trackBoundedStorageMetrics( locations[i].first, locations[i].second, fx[i].get(), halfErrorPerMachine, deltas );

	loop {
		StorageMetrics delta = waitNext(deltas.getFuture());
		total += delta;
		if (!total.allLessOrEqual( maxPlus )) return total;
		if (!minMinus.allLessOrEqual( total )) return total;
	}
}

ACTOR Future< StorageMetrics > extractMetrics( Future<std::pair<Optional<StorageMetrics>, int>> fMetrics ) {
	std::pair<Optional<StorageMetrics>, int> x = wait(fMetrics);
	return x.first.get();
}
	
ACTOR Future< std::pair<Optional<StorageMetrics>, int> > waitStorageMetrics(
	Database cx,
	KeyRange keys,
	StorageMetrics min,
	StorageMetrics max,
	StorageMetrics permittedError,
	int shardLimit,
	int expectedShardCount )
{
	loop {
		vector< pair<KeyRange, Reference<LocationInfo>> > locations = wait( getKeyRangeLocations( cx, keys, shardLimit, false, &StorageServerInterface::waitMetrics, TransactionInfo(TaskPriority::DataDistribution) ) );
		if(expectedShardCount >= 0 && locations.size() != expectedShardCount) {
			return std::make_pair(Optional<StorageMetrics>(), locations.size());
		}

		//SOMEDAY: Right now, if there are too many shards we delay and check again later. There may be a better solution to this.
		if(locations.size() < shardLimit) {
			try {
				Future<StorageMetrics> fx;
				if (locations.size() > 1) {
					fx = waitStorageMetricsMultipleLocations(locations, min, max, permittedError);
				} else {
					WaitMetricsRequest req( keys, min, max );
					fx = loadBalance( locations[0].second, &StorageServerInterface::waitMetrics, req, TaskPriority::DataDistribution );
				}
				StorageMetrics x = wait(fx);
				return std::make_pair(x,-1);
			} catch (Error& e) {
				if (e.code() != error_code_wrong_shard_server && e.code() != error_code_all_alternatives_failed) {
					TraceEvent(SevError, "WaitStorageMetricsError").error(e);
					throw;
				}
				cx->invalidateCache(keys);
				wait(delay(CLIENT_KNOBS->WRONG_SHARD_SERVER_DELAY, TaskPriority::DataDistribution));
			}
		} else {
			TraceEvent(SevWarn, "WaitStorageMetricsPenalty")
				.detail("Keys", keys)
				.detail("Limit", CLIENT_KNOBS->STORAGE_METRICS_SHARD_LIMIT)
				.detail("JitteredSecondsOfPenitence", CLIENT_KNOBS->STORAGE_METRICS_TOO_MANY_SHARDS_DELAY);
			wait(delayJittered(CLIENT_KNOBS->STORAGE_METRICS_TOO_MANY_SHARDS_DELAY, TaskPriority::DataDistribution));
			// make sure that the next getKeyRangeLocations() call will actually re-fetch the range
			cx->invalidateCache( keys );
		}
	}
}

Future< std::pair<Optional<StorageMetrics>, int> > Transaction::waitStorageMetrics(
	KeyRange const& keys,
	StorageMetrics const& min,
	StorageMetrics const& max,
	StorageMetrics const& permittedError,
	int shardLimit,
	int expectedShardCount )
{
	return ::waitStorageMetrics( cx, keys, min, max, permittedError, shardLimit, expectedShardCount );
}

Future< StorageMetrics > Transaction::getStorageMetrics( KeyRange const& keys, int shardLimit ) {
	if (shardLimit > 0) {
		StorageMetrics m;
		m.bytes = -1;
		return extractMetrics(::waitStorageMetrics(cx, keys, StorageMetrics(), m, StorageMetrics(), shardLimit, -1));
	} else {
		return ::getStorageMetricsLargeKeyRange(cx, keys);
	}
}

ACTOR Future< Standalone<VectorRef<KeyRef>> > splitStorageMetrics( Database cx, KeyRange keys, StorageMetrics limit, StorageMetrics estimated )
{
	loop {
		state vector< pair<KeyRange, Reference<LocationInfo>> > locations = wait( getKeyRangeLocations( cx, keys, CLIENT_KNOBS->STORAGE_METRICS_SHARD_LIMIT, false, &StorageServerInterface::splitMetrics, TransactionInfo(TaskPriority::DataDistribution) ) );
		state StorageMetrics used;
		state Standalone<VectorRef<KeyRef>> results;

		//SOMEDAY: Right now, if there are too many shards we delay and check again later. There may be a better solution to this.
		if(locations.size() == CLIENT_KNOBS->STORAGE_METRICS_SHARD_LIMIT) {
			wait(delay(CLIENT_KNOBS->STORAGE_METRICS_TOO_MANY_SHARDS_DELAY, TaskPriority::DataDistribution));
			cx->invalidateCache(keys);
		}
		else {
			results.push_back_deep( results.arena(), keys.begin );
			try {
				//TraceEvent("SplitStorageMetrics").detail("Locations", locations.size());

				state int i = 0;
				for(; i<locations.size(); i++) {
					SplitMetricsRequest req( locations[i].first, limit, used, estimated, i == locations.size() - 1 );
					SplitMetricsReply res = wait( loadBalance( locations[i].second, &StorageServerInterface::splitMetrics, req, TaskPriority::DataDistribution ) );
					if( res.splits.size() && res.splits[0] <= results.back() ) { // split points are out of order, possibly because of moving data, throw error to retry
						ASSERT_WE_THINK(false);   // FIXME: This seems impossible and doesn't seem to be covered by testing
						throw all_alternatives_failed();
					}
					if( res.splits.size() ) {
						results.append( results.arena(), res.splits.begin(), res.splits.size() );
						results.arena().dependsOn( res.splits.arena() );
					}
					used = res.used;

					//TraceEvent("SplitStorageMetricsResult").detail("Used", used.bytes).detail("Location", i).detail("Size", res.splits.size());
				}

				if( used.allLessOrEqual( limit * CLIENT_KNOBS->STORAGE_METRICS_UNFAIR_SPLIT_LIMIT ) ) {
					results.resize(results.arena(), results.size() - 1);
				}

				results.push_back_deep( results.arena(), keys.end );
				return results;
			} catch (Error& e) {
				if (e.code() != error_code_wrong_shard_server && e.code() != error_code_all_alternatives_failed) {
					TraceEvent(SevError, "SplitStorageMetricsError").error(e);
					throw;
				}
				cx->invalidateCache( keys );
				wait(delay(CLIENT_KNOBS->WRONG_SHARD_SERVER_DELAY, TaskPriority::DataDistribution));
			}
		}
	}
}

Future< Standalone<VectorRef<KeyRef>> > Transaction::splitStorageMetrics( KeyRange const& keys, StorageMetrics const& limit, StorageMetrics const& estimated ) {
	return ::splitStorageMetrics( cx, keys, limit, estimated );
}

void Transaction::checkDeferredError() { cx->checkDeferredError(); }

Reference<TransactionLogInfo> Transaction::createTrLogInfoProbabilistically(const Database &cx) {
	if(!cx->isError()) {
		double clientSamplingProbability = std::isinf(cx->clientInfo->get().clientTxnInfoSampleRate) ? CLIENT_KNOBS->CSI_SAMPLING_PROBABILITY : cx->clientInfo->get().clientTxnInfoSampleRate;
		if (((networkOptions.logClientInfo.present() && networkOptions.logClientInfo.get()) || BUGGIFY) && deterministicRandom()->random01() < clientSamplingProbability && (!g_network->isSimulated() || !g_simulator.speedUpSimulation)) {
			return Reference<TransactionLogInfo>(new TransactionLogInfo(TransactionLogInfo::DATABASE));
		}
	}

	return Reference<TransactionLogInfo>();
}

void enableClientInfoLogging() {
	ASSERT(networkOptions.logClientInfo.present() == false);
	networkOptions.logClientInfo = true;
	TraceEvent(SevInfo, "ClientInfoLoggingEnabled");
}

ACTOR Future<Void> snapCreate(Database cx, Standalone<StringRef> snapCmd, UID snapUID) {
	TraceEvent("SnapCreateEnter")
	    .detail("SnapCmd", snapCmd.toString())
	    .detail("UID", snapUID);
	try {
		loop {
			choose {
				when(wait(cx->onMasterProxiesChanged())) {}
				when(wait(loadBalance(cx->getMasterProxies(false), &MasterProxyInterface::proxySnapReq, ProxySnapRequest(snapCmd, snapUID, snapUID), cx->taskID, true /*atmostOnce*/ ))) {
					TraceEvent("SnapCreateExit")
						.detail("SnapCmd", snapCmd.toString())
						.detail("UID", snapUID);
					return Void();
				}
			}
		}
	} catch (Error& e) {
		TraceEvent("SnapCreateError")
			.detail("SnapCmd", snapCmd.toString())
			.detail("UID", snapUID)
			.error(e);
		throw;
	}
}

ACTOR Future<bool> checkSafeExclusions(Database cx, vector<AddressExclusion> exclusions) {
	TraceEvent("ExclusionSafetyCheckBegin")
	    .detail("NumExclusion", exclusions.size())
	    .detail("Exclusions", describe(exclusions));
	state ExclusionSafetyCheckRequest req(exclusions);
	state bool ddCheck;
	try {
		loop {
			choose {
				when(wait(cx->onMasterProxiesChanged())) {}
				when(ExclusionSafetyCheckReply _ddCheck =
				         wait(loadBalance(cx->getMasterProxies(false), &MasterProxyInterface::exclusionSafetyCheckReq,
				                          req, cx->taskID))) {
					ddCheck = _ddCheck.safe;
					break;
				}
			}
		}
	} catch (Error& e) {
		if (e.code() != error_code_actor_cancelled) {
			TraceEvent("ExclusionSafetyCheckError")
			    .detail("NumExclusion", exclusions.size())
			    .detail("Exclusions", describe(exclusions))
			    .error(e);
		}
		throw;
	}
	TraceEvent("ExclusionSafetyCheckCoordinators");
	state ClientCoordinators coordinatorList(cx->getConnectionFile());
	state vector<Future<Optional<LeaderInfo>>> leaderServers;
	for (int i = 0; i < coordinatorList.clientLeaderServers.size(); i++) {
		leaderServers.push_back(retryBrokenPromise(coordinatorList.clientLeaderServers[i].getLeader,
		                                           GetLeaderRequest(coordinatorList.clusterKey, UID()),
		                                           TaskPriority::CoordinationReply));
	}
	// Wait for quorum so we don't dismiss live coordinators as unreachable by acting too fast
	choose {
		when(wait(smartQuorum(leaderServers, leaderServers.size() / 2 + 1, 1.0))) {}
		when(wait(delay(3.0))) {
			TraceEvent("ExclusionSafetyCheckNoCoordinatorQuorum");
			return false;
		}
	}
	int attemptCoordinatorExclude = 0;
	int coordinatorsUnavailable = 0;
	for (int i = 0; i < leaderServers.size(); i++) {
		NetworkAddress leaderAddress =
		    coordinatorList.clientLeaderServers[i].getLeader.getEndpoint().getPrimaryAddress();
		if (leaderServers[i].isReady()) {
			if ((std::count(exclusions.begin(), exclusions.end(),
			                AddressExclusion(leaderAddress.ip, leaderAddress.port)) ||
			     std::count(exclusions.begin(), exclusions.end(), AddressExclusion(leaderAddress.ip)))) {
				attemptCoordinatorExclude++;
			}
		} else {
			coordinatorsUnavailable++;
		}
	}
	int faultTolerance = (leaderServers.size() - 1) / 2 - coordinatorsUnavailable;
	bool coordinatorCheck = (attemptCoordinatorExclude <= faultTolerance);
	TraceEvent("ExclusionSafetyCheckFinish")
	    .detail("CoordinatorListSize", leaderServers.size())
	    .detail("NumExclusions", exclusions.size())
	    .detail("FaultTolerance", faultTolerance)
	    .detail("AttemptCoordinatorExclude", attemptCoordinatorExclude)
	    .detail("CoordinatorCheck", coordinatorCheck)
	    .detail("DataDistributorCheck", ddCheck);

	return (ddCheck && coordinatorCheck);
}<|MERGE_RESOLUTION|>--- conflicted
+++ resolved
@@ -2251,26 +2251,17 @@
 	// If key >= allKeys.end, then getRange will return a kv-pair with an empty value. This will result in our serverInterfaces vector being empty, which will cause us to return an empty addresses list.
 
 	state Key ksKey = keyServersKey(key);
-<<<<<<< HEAD
+	state Standalone<RangeResultRef> serverTagResult = wait( getRange(cx, ver, lastLessOrEqual(serverTagKeys.begin), firstGreaterThan(serverTagKeys.end), GetRangeLimits(CLIENT_KNOBS->TOO_MANY), false, info, options.readTags) );
+	ASSERT( !serverTagResult.more && serverTagResult.size() < CLIENT_KNOBS->TOO_MANY );
 	Future<Standalone<RangeResultRef>> futureServerUids = getRange(cx, ver, lastLessOrEqual(ksKey), firstGreaterThan(ksKey), GetRangeLimits(1), false, info, options.readTags);
-=======
-	state Standalone<RangeResultRef> serverTagResult = wait( getRange(cx, ver, lastLessOrEqual(serverTagKeys.begin), firstGreaterThan(serverTagKeys.end), GetRangeLimits(CLIENT_KNOBS->TOO_MANY), false, info ) );
-	ASSERT( !serverTagResult.more && serverTagResult.size() < CLIENT_KNOBS->TOO_MANY );
-	Future<Standalone<RangeResultRef>> futureServerUids = getRange(cx, ver, lastLessOrEqual(ksKey), firstGreaterThan(ksKey), GetRangeLimits(1), false, info);
->>>>>>> 5288033b
 	Standalone<RangeResultRef> serverUids = wait( futureServerUids );
 
 	ASSERT( serverUids.size() ); // every shard needs to have a team
 
 	vector<UID> src;
 	vector<UID> ignore; // 'ignore' is so named because it is the vector into which we decode the 'dest' servers in the case where this key is being relocated. But 'src' is the canonical location until the move is finished, because it could be cancelled at any time.
-<<<<<<< HEAD
-	decodeKeyServersValue(serverUids[0].value, src, ignore);
+	decodeKeyServersValue(serverTagResult, serverUids[0].value, src, ignore);
 	Optional<vector<StorageServerInterface>> serverInterfaces = wait( transactionalGetServerInterfaces(ver, cx, info, src, options.readTags) );
-=======
-	decodeKeyServersValue(serverTagResult, serverUids[0].value, src, ignore);
-	Optional<vector<StorageServerInterface>> serverInterfaces = wait( transactionalGetServerInterfaces(ver, cx, info, src) );
->>>>>>> 5288033b
 
 	ASSERT( serverInterfaces.present() );  // since this is happening transactionally, /FF/keyServers and /FF/serverList need to be consistent with one another
 	ssi = serverInterfaces.get();
