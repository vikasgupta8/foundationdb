/*
 * MultiVersionTransaction.actor.cpp
 *
 * This source file is part of the FoundationDB open source project
 *
 * Copyright 2013-2018 Apple Inc. and the FoundationDB project authors
 *
 * Licensed under the Apache License, Version 2.0 (the "License");
 * you may not use this file except in compliance with the License.
 * You may obtain a copy of the License at
 *
 *     http://www.apache.org/licenses/LICENSE-2.0
 *
 * Unless required by applicable law or agreed to in writing, software
 * distributed under the License is distributed on an "AS IS" BASIS,
 * WITHOUT WARRANTIES OR CONDITIONS OF ANY KIND, either express or implied.
 * See the License for the specific language governing permissions and
 * limitations under the License.
 */

#include "fdbclient/FDBTypes.h"
#include "fdbclient/MultiVersionTransaction.h"
#include "fdbclient/MultiVersionAssignmentVars.h"
#include "fdbclient/ClientVersion.h"
#include "fdbclient/LocalClientAPI.h"

#include "flow/network.h"
#include "flow/Platform.h"
#include "flow/ProtocolVersion.h"
#include "flow/UnitTest.h"

#include "flow/actorcompiler.h" // This must be the last #include.

#ifdef FDBCLIENT_NATIVEAPI_ACTOR_H
#error "MVC should not depend on the Native API"
#endif

void throwIfError(FdbCApi::fdb_error_t e) {
	if (e) {
		throw Error(e);
	}
}

// DLTransaction
void DLTransaction::cancel() {
	api->transactionCancel(tr);
}

void DLTransaction::setVersion(Version v) {
	api->transactionSetReadVersion(tr, v);
}

ThreadFuture<Version> DLTransaction::getReadVersion() {
	FdbCApi::FDBFuture* f = api->transactionGetReadVersion(tr);

	return toThreadFuture<Version>(api, f, [](FdbCApi::FDBFuture* f, FdbCApi* api) {
		int64_t version;
		FdbCApi::fdb_error_t error = api->futureGetInt64(f, &version);
		ASSERT(!error);
		return version;
	});
}

ThreadFuture<Optional<Value>> DLTransaction::get(const KeyRef& key, bool snapshot) {
	FdbCApi::FDBFuture* f = api->transactionGet(tr, key.begin(), key.size(), snapshot);

	return toThreadFuture<Optional<Value>>(api, f, [](FdbCApi::FDBFuture* f, FdbCApi* api) {
		FdbCApi::fdb_bool_t present;
		const uint8_t* value;
		int valueLength;
		FdbCApi::fdb_error_t error = api->futureGetValue(f, &present, &value, &valueLength);
		ASSERT(!error);
		if (present) {
			// The memory for this is stored in the FDBFuture and is released when the future gets destroyed
			return Optional<Value>(Value(ValueRef(value, valueLength), Arena()));
		} else {
			return Optional<Value>();
		}
	});
}

ThreadFuture<Key> DLTransaction::getKey(const KeySelectorRef& key, bool snapshot) {
	FdbCApi::FDBFuture* f =
	    api->transactionGetKey(tr, key.getKey().begin(), key.getKey().size(), key.orEqual, key.offset, snapshot);

	return toThreadFuture<Key>(api, f, [](FdbCApi::FDBFuture* f, FdbCApi* api) {
		const uint8_t* key;
		int keyLength;
		FdbCApi::fdb_error_t error = api->futureGetKey(f, &key, &keyLength);
		ASSERT(!error);

		// The memory for this is stored in the FDBFuture and is released when the future gets destroyed
		return Key(KeyRef(key, keyLength), Arena());
	});
}

ThreadFuture<RangeResult> DLTransaction::getRange(const KeySelectorRef& begin,
                                                  const KeySelectorRef& end,
                                                  int limit,
                                                  bool snapshot,
                                                  bool reverse) {
	return getRange(begin, end, GetRangeLimits(limit), snapshot, reverse);
}

ThreadFuture<RangeResult> DLTransaction::getRange(const KeySelectorRef& begin,
                                                  const KeySelectorRef& end,
                                                  GetRangeLimits limits,
                                                  bool snapshot,
                                                  bool reverse) {
	FdbCApi::FDBFuture* f = api->transactionGetRange(tr,
	                                                 begin.getKey().begin(),
	                                                 begin.getKey().size(),
	                                                 begin.orEqual,
	                                                 begin.offset,
	                                                 end.getKey().begin(),
	                                                 end.getKey().size(),
	                                                 end.orEqual,
	                                                 end.offset,
	                                                 limits.rows,
	                                                 limits.bytes,
	                                                 FDB_STREAMING_MODE_EXACT,
	                                                 0,
	                                                 snapshot,
	                                                 reverse);
	return toThreadFuture<RangeResult>(api, f, [](FdbCApi::FDBFuture* f, FdbCApi* api) {
		const FdbCApi::FDBKeyValue* kvs;
		int count;
		FdbCApi::fdb_bool_t more;
		FdbCApi::fdb_error_t error = api->futureGetKeyValueArray(f, &kvs, &count, &more);
		ASSERT(!error);

		// The memory for this is stored in the FDBFuture and is released when the future gets destroyed
		return RangeResult(RangeResultRef(VectorRef<KeyValueRef>((KeyValueRef*)kvs, count), more), Arena());
	});
}

ThreadFuture<RangeResult> DLTransaction::getRange(const KeyRangeRef& keys, int limit, bool snapshot, bool reverse) {
	return getRange(
	    firstGreaterOrEqual(keys.begin), firstGreaterOrEqual(keys.end), GetRangeLimits(limit), snapshot, reverse);
}

ThreadFuture<RangeResult> DLTransaction::getRange(const KeyRangeRef& keys,
                                                  GetRangeLimits limits,
                                                  bool snapshot,
                                                  bool reverse) {
	return getRange(firstGreaterOrEqual(keys.begin), firstGreaterOrEqual(keys.end), limits, snapshot, reverse);
}

ThreadFuture<RangeResult> DLTransaction::getRangeAndFlatMap(const KeySelectorRef& begin,
                                                            const KeySelectorRef& end,
                                                            const StringRef& mapper,
                                                            GetRangeLimits limits,
                                                            bool snapshot,
                                                            bool reverse) {
	FdbCApi::FDBFuture* f = api->transactionGetRangeAndFlatMap(tr,
	                                                           begin.getKey().begin(),
	                                                           begin.getKey().size(),
	                                                           begin.orEqual,
	                                                           begin.offset,
	                                                           end.getKey().begin(),
	                                                           end.getKey().size(),
	                                                           end.orEqual,
	                                                           end.offset,
	                                                           mapper.begin(),
	                                                           mapper.size(),
	                                                           limits.rows,
	                                                           limits.bytes,
	                                                           FDB_STREAMING_MODE_EXACT,
	                                                           0,
	                                                           snapshot,
	                                                           reverse);
	return toThreadFuture<RangeResult>(api, f, [](FdbCApi::FDBFuture* f, FdbCApi* api) {
		const FdbCApi::FDBKeyValue* kvs;
		int count;
		FdbCApi::fdb_bool_t more;
		FdbCApi::fdb_error_t error = api->futureGetKeyValueArray(f, &kvs, &count, &more);
		ASSERT(!error);

		// The memory for this is stored in the FDBFuture and is released when the future gets destroyed
		return RangeResult(RangeResultRef(VectorRef<KeyValueRef>((KeyValueRef*)kvs, count), more), Arena());
	});
}

ThreadFuture<Standalone<VectorRef<const char*>>> DLTransaction::getAddressesForKey(const KeyRef& key) {
	FdbCApi::FDBFuture* f = api->transactionGetAddressesForKey(tr, key.begin(), key.size());

	return toThreadFuture<Standalone<VectorRef<const char*>>>(api, f, [](FdbCApi::FDBFuture* f, FdbCApi* api) {
		const char** addresses;
		int count;
		FdbCApi::fdb_error_t error = api->futureGetStringArray(f, &addresses, &count);
		ASSERT(!error);

		// The memory for this is stored in the FDBFuture and is released when the future gets destroyed
		return Standalone<VectorRef<const char*>>(VectorRef<const char*>(addresses, count), Arena());
	});
}

ThreadFuture<Standalone<StringRef>> DLTransaction::getVersionstamp() {
	if (!api->transactionGetVersionstamp) {
		return unsupported_operation();
	}

	FdbCApi::FDBFuture* f = api->transactionGetVersionstamp(tr);

	return toThreadFuture<Standalone<StringRef>>(api, f, [](FdbCApi::FDBFuture* f, FdbCApi* api) {
		const uint8_t* str;
		int strLength;
		FdbCApi::fdb_error_t error = api->futureGetKey(f, &str, &strLength);
		ASSERT(!error);

		// The memory for this is stored in the FDBFuture and is released when the future gets destroyed
		return Standalone<StringRef>(StringRef(str, strLength), Arena());
	});
}

ThreadFuture<int64_t> DLTransaction::getEstimatedRangeSizeBytes(const KeyRangeRef& keys) {
	if (!api->transactionGetEstimatedRangeSizeBytes) {
		return unsupported_operation();
	}
	FdbCApi::FDBFuture* f = api->transactionGetEstimatedRangeSizeBytes(
	    tr, keys.begin.begin(), keys.begin.size(), keys.end.begin(), keys.end.size());

	return toThreadFuture<int64_t>(api, f, [](FdbCApi::FDBFuture* f, FdbCApi* api) {
		int64_t sampledSize;
		FdbCApi::fdb_error_t error = api->futureGetInt64(f, &sampledSize);
		ASSERT(!error);
		return sampledSize;
	});
}

ThreadFuture<Standalone<VectorRef<KeyRef>>> DLTransaction::getRangeSplitPoints(const KeyRangeRef& range,
                                                                               int64_t chunkSize) {
	if (!api->transactionGetRangeSplitPoints) {
		return unsupported_operation();
	}
	FdbCApi::FDBFuture* f = api->transactionGetRangeSplitPoints(
	    tr, range.begin.begin(), range.begin.size(), range.end.begin(), range.end.size(), chunkSize);

	return toThreadFuture<Standalone<VectorRef<KeyRef>>>(api, f, [](FdbCApi::FDBFuture* f, FdbCApi* api) {
		const FdbCApi::FDBKey* splitKeys;
		int keysArrayLength;
		FdbCApi::fdb_error_t error = api->futureGetKeyArray(f, &splitKeys, &keysArrayLength);
		ASSERT(!error);
		return Standalone<VectorRef<KeyRef>>(VectorRef<KeyRef>((KeyRef*)splitKeys, keysArrayLength), Arena());
	});
}

ThreadFuture<Standalone<VectorRef<KeyRangeRef>>> DLTransaction::getBlobGranuleRanges(const KeyRangeRef& keyRange) {
	if (!api->transactionGetBlobGranuleRanges) {
		return unsupported_operation();
	}

	FdbCApi::FDBFuture* f = api->transactionGetBlobGranuleRanges(
	    tr, keyRange.begin.begin(), keyRange.begin.size(), keyRange.end.begin(), keyRange.end.size());
	return toThreadFuture<Standalone<VectorRef<KeyRangeRef>>>(api, f, [](FdbCApi::FDBFuture* f, FdbCApi* api) {
		const FdbCApi::FDBKeyRange* keyRanges;
		int keyRangesLength;
		FdbCApi::fdb_error_t error = api->futureGetKeyRangeArray(f, &keyRanges, &keyRangesLength);
		ASSERT(!error);
		return Standalone<VectorRef<KeyRangeRef>>(VectorRef<KeyRangeRef>((KeyRangeRef*)keyRanges, keyRangesLength),
		                                          Arena());
	});
}

ThreadResult<RangeResult> DLTransaction::readBlobGranules(const KeyRangeRef& keyRange,
                                                          Version beginVersion,
                                                          Optional<Version> readVersion,
                                                          ReadBlobGranuleContext granuleContext) {
	if (!api->transactionReadBlobGranules) {
		return unsupported_operation();
	}

	// FIXME: better way to convert here?
	FdbCApi::FDBReadBlobGranuleContext context;
	context.userContext = granuleContext.userContext;
	context.start_load_f = granuleContext.start_load_f;
	context.get_load_f = granuleContext.get_load_f;
	context.free_load_f = granuleContext.free_load_f;
	context.debugNoMaterialize = granuleContext.debugNoMaterialize;

	int64_t rv = readVersion.present() ? readVersion.get() : invalidVersion;

	FdbCApi::FDBResult* r = api->transactionReadBlobGranules(tr,
	                                                         keyRange.begin.begin(),
	                                                         keyRange.begin.size(),
	                                                         keyRange.end.begin(),
	                                                         keyRange.end.size(),
	                                                         beginVersion,
	                                                         rv,
	                                                         context);
	const FdbCApi::FDBKeyValue* kvs;
	int count;
	FdbCApi::fdb_bool_t more;
	FdbCApi::fdb_error_t error = api->resultGetKeyValueArray(r, &kvs, &count, &more);
	ASSERT(!error);

	// The memory for this is stored in the FDBResult and is released when the result gets destroyed
	return ThreadResult<RangeResult>(
	    RangeResult(RangeResultRef(VectorRef<KeyValueRef>((KeyValueRef*)kvs, count), more), Arena()));
}

void DLTransaction::addReadConflictRange(const KeyRangeRef& keys) {
	throwIfError(api->transactionAddConflictRange(
	    tr, keys.begin.begin(), keys.begin.size(), keys.end.begin(), keys.end.size(), FDB_CONFLICT_RANGE_TYPE_READ));
}

void DLTransaction::atomicOp(const KeyRef& key, const ValueRef& value, uint32_t operationType) {
	api->transactionAtomicOp(
	    tr, key.begin(), key.size(), value.begin(), value.size(), static_cast<FDBMutationType>(operationType));
}

void DLTransaction::set(const KeyRef& key, const ValueRef& value) {
	api->transactionSet(tr, key.begin(), key.size(), value.begin(), value.size());
}

void DLTransaction::clear(const KeyRef& begin, const KeyRef& end) {
	api->transactionClearRange(tr, begin.begin(), begin.size(), end.begin(), end.size());
}

void DLTransaction::clear(const KeyRangeRef& range) {
	api->transactionClearRange(tr, range.begin.begin(), range.begin.size(), range.end.begin(), range.end.size());
}

void DLTransaction::clear(const KeyRef& key) {
	api->transactionClear(tr, key.begin(), key.size());
}

ThreadFuture<Void> DLTransaction::watch(const KeyRef& key) {
	FdbCApi::FDBFuture* f = api->transactionWatch(tr, key.begin(), key.size());

	return toThreadFuture<Void>(api, f, [](FdbCApi::FDBFuture* f, FdbCApi* api) { return Void(); });
}

void DLTransaction::addWriteConflictRange(const KeyRangeRef& keys) {
	throwIfError(api->transactionAddConflictRange(
	    tr, keys.begin.begin(), keys.begin.size(), keys.end.begin(), keys.end.size(), FDB_CONFLICT_RANGE_TYPE_WRITE));
}

ThreadFuture<Void> DLTransaction::commit() {
	FdbCApi::FDBFuture* f = api->transactionCommit(tr);

	return toThreadFuture<Void>(api, f, [](FdbCApi::FDBFuture* f, FdbCApi* api) { return Void(); });
}

Version DLTransaction::getCommittedVersion() {
	int64_t version;
	throwIfError(api->transactionGetCommittedVersion(tr, &version));
	return version;
}

ThreadFuture<int64_t> DLTransaction::getApproximateSize() {
	if (!api->transactionGetApproximateSize) {
		return unsupported_operation();
	}

	FdbCApi::FDBFuture* f = api->transactionGetApproximateSize(tr);
	return toThreadFuture<int64_t>(api, f, [](FdbCApi::FDBFuture* f, FdbCApi* api) {
		int64_t size = 0;
		FdbCApi::fdb_error_t error = api->futureGetInt64(f, &size);
		ASSERT(!error);
		return size;
	});
}

void DLTransaction::setOption(FDBTransactionOptions::Option option, Optional<StringRef> value) {
	throwIfError(api->transactionSetOption(tr,
	                                       static_cast<FDBTransactionOption>(option),
	                                       value.present() ? value.get().begin() : nullptr,
	                                       value.present() ? value.get().size() : 0));
}

ThreadFuture<Void> DLTransaction::onError(Error const& e) {
	FdbCApi::FDBFuture* f = api->transactionOnError(tr, e.code());

	return toThreadFuture<Void>(api, f, [](FdbCApi::FDBFuture* f, FdbCApi* api) { return Void(); });
}

void DLTransaction::reset() {
	api->transactionReset(tr);
}

// DLDatabase
DLDatabase::DLDatabase(Reference<FdbCApi> api, ThreadFuture<FdbCApi::FDBDatabase*> dbFuture) : api(api), db(nullptr) {
	addref();
	ready = mapThreadFuture<FdbCApi::FDBDatabase*, Void>(dbFuture, [this](ErrorOr<FdbCApi::FDBDatabase*> db) {
		if (db.isError()) {
			delref();
			return ErrorOr<Void>(db.getError());
		}

		this->db = db.get();
		delref();
		return ErrorOr<Void>(Void());
	});
}

ThreadFuture<Void> DLDatabase::onReady() {
	return ready;
}

Reference<ITransaction> DLDatabase::createTransaction() {
	FdbCApi::FDBTransaction* tr;
	api->databaseCreateTransaction(db, &tr);
	return Reference<ITransaction>(new DLTransaction(api, tr));
}

void DLDatabase::setOption(FDBDatabaseOptions::Option option, Optional<StringRef> value) {
	throwIfError(api->databaseSetOption(db,
	                                    static_cast<FDBDatabaseOption>(option),
	                                    value.present() ? value.get().begin() : nullptr,
	                                    value.present() ? value.get().size() : 0));
}

ThreadFuture<int64_t> DLDatabase::rebootWorker(const StringRef& address, bool check, int duration) {
	if (!api->databaseRebootWorker) {
		return unsupported_operation();
	}

	FdbCApi::FDBFuture* f = api->databaseRebootWorker(db, address.begin(), address.size(), check, duration);
	return toThreadFuture<int64_t>(api, f, [](FdbCApi::FDBFuture* f, FdbCApi* api) {
		int64_t res;
		FdbCApi::fdb_error_t error = api->futureGetInt64(f, &res);
		ASSERT(!error);
		return res;
	});
}

ThreadFuture<Void> DLDatabase::forceRecoveryWithDataLoss(const StringRef& dcid) {
	if (!api->databaseForceRecoveryWithDataLoss) {
		return unsupported_operation();
	}

	FdbCApi::FDBFuture* f = api->databaseForceRecoveryWithDataLoss(db, dcid.begin(), dcid.size());
	return toThreadFuture<Void>(api, f, [](FdbCApi::FDBFuture* f, FdbCApi* api) { return Void(); });
}

ThreadFuture<Void> DLDatabase::createSnapshot(const StringRef& uid, const StringRef& snapshot_command) {
	if (!api->databaseCreateSnapshot) {
		return unsupported_operation();
	}

	FdbCApi::FDBFuture* f =
	    api->databaseCreateSnapshot(db, uid.begin(), uid.size(), snapshot_command.begin(), snapshot_command.size());
	return toThreadFuture<Void>(api, f, [](FdbCApi::FDBFuture* f, FdbCApi* api) { return Void(); });
}

// Get network thread busyness
double DLDatabase::getMainThreadBusyness() {
	if (api->databaseGetMainThreadBusyness != nullptr) {
		return api->databaseGetMainThreadBusyness(db);
	}

	return 0;
}

// Returns the protocol version reported by the coordinator this client is connected to
// If an expected version is given, the future won't return until the protocol version is different than expected
// Note: this will never return if the server is running a protocol from FDB 5.0 or older
ThreadFuture<ProtocolVersion> DLDatabase::getServerProtocol(Optional<ProtocolVersion> expectedVersion) {
	ASSERT(api->databaseGetServerProtocol != nullptr);

	uint64_t expected =
	    expectedVersion.map<uint64_t>([](const ProtocolVersion& v) { return v.version(); }).orDefault(0);
	FdbCApi::FDBFuture* f = api->databaseGetServerProtocol(db, expected);
	return toThreadFuture<ProtocolVersion>(api, f, [](FdbCApi::FDBFuture* f, FdbCApi* api) {
		uint64_t pv;
		FdbCApi::fdb_error_t error = api->futureGetUInt64(f, &pv);
		ASSERT(!error);
		return ProtocolVersion(pv);
	});
}

// DLApi

// Loads the specified function from a dynamic library
//
// fp - The function pointer where the loaded function will be stored
// lib - The dynamic library where the function is loaded from
// libPath - The path of the dynamic library (used for logging)
// functionName - The function to load
// requireFunction - Determines the behavior if the function is not present. If true, an error is thrown. If false,
//                   the function pointer will be set to nullptr.
template <class T>
void loadClientFunction(T* fp, void* lib, std::string libPath, const char* functionName, bool requireFunction) {
	*(void**)(fp) = loadFunction(lib, functionName);
	if (*fp == nullptr && requireFunction) {
		TraceEvent(SevError, "ErrorLoadingFunction").detail("LibraryPath", libPath).detail("Function", functionName);
		throw platform_error();
	}
}

DLApi::DLApi(std::string fdbCPath, bool unlinkOnLoad)
  : fdbCPath(fdbCPath), api(new FdbCApi()), unlinkOnLoad(unlinkOnLoad), networkSetup(false) {}

// Loads client API functions (definitions are in FdbCApi struct)
void DLApi::init() {
	if (isLibraryLoaded(fdbCPath.c_str())) {
		throw external_client_already_loaded();
	}

	void* lib = loadLibrary(fdbCPath.c_str());
	if (lib == nullptr) {
		TraceEvent(SevError, "ErrorLoadingExternalClientLibrary").detail("LibraryPath", fdbCPath);
		throw platform_error();
	}
	if (unlinkOnLoad) {
		int err = unlink(fdbCPath.c_str());
		if (err) {
			TraceEvent(SevError, "ErrorUnlinkingTempClientLibraryFile").GetLastError().detail("LibraryPath", fdbCPath);
			throw platform_error();
		}
	}

	loadClientFunction(&api->selectApiVersion, lib, fdbCPath, "fdb_select_api_version_impl", headerVersion >= 0);
	loadClientFunction(&api->getClientVersion, lib, fdbCPath, "fdb_get_client_version", headerVersion >= 410);
	loadClientFunction(&api->setNetworkOption, lib, fdbCPath, "fdb_network_set_option", headerVersion >= 0);
	loadClientFunction(&api->setupNetwork, lib, fdbCPath, "fdb_setup_network", headerVersion >= 0);
	loadClientFunction(&api->runNetwork, lib, fdbCPath, "fdb_run_network", headerVersion >= 0);
	loadClientFunction(&api->stopNetwork, lib, fdbCPath, "fdb_stop_network", headerVersion >= 0);
	loadClientFunction(&api->createDatabase, lib, fdbCPath, "fdb_create_database", headerVersion >= 610);

	loadClientFunction(
	    &api->databaseCreateTransaction, lib, fdbCPath, "fdb_database_create_transaction", headerVersion >= 0);
	loadClientFunction(&api->databaseSetOption, lib, fdbCPath, "fdb_database_set_option", headerVersion >= 0);
	loadClientFunction(&api->databaseGetMainThreadBusyness,
	                   lib,
	                   fdbCPath,
	                   "fdb_database_get_main_thread_busyness",
	                   headerVersion >= 700);
	loadClientFunction(
	    &api->databaseGetServerProtocol, lib, fdbCPath, "fdb_database_get_server_protocol", headerVersion >= 700);
	loadClientFunction(&api->databaseDestroy, lib, fdbCPath, "fdb_database_destroy", headerVersion >= 0);
	loadClientFunction(&api->databaseRebootWorker, lib, fdbCPath, "fdb_database_reboot_worker", headerVersion >= 700);
	loadClientFunction(&api->databaseForceRecoveryWithDataLoss,
	                   lib,
	                   fdbCPath,
	                   "fdb_database_force_recovery_with_data_loss",
	                   headerVersion >= 700);
	loadClientFunction(
	    &api->databaseCreateSnapshot, lib, fdbCPath, "fdb_database_create_snapshot", headerVersion >= 700);

	loadClientFunction(&api->transactionSetOption, lib, fdbCPath, "fdb_transaction_set_option", headerVersion >= 0);
	loadClientFunction(&api->transactionDestroy, lib, fdbCPath, "fdb_transaction_destroy", headerVersion >= 0);
	loadClientFunction(
	    &api->transactionSetReadVersion, lib, fdbCPath, "fdb_transaction_set_read_version", headerVersion >= 0);
	loadClientFunction(
	    &api->transactionGetReadVersion, lib, fdbCPath, "fdb_transaction_get_read_version", headerVersion >= 0);
	loadClientFunction(&api->transactionGet, lib, fdbCPath, "fdb_transaction_get", headerVersion >= 0);
	loadClientFunction(&api->transactionGetKey, lib, fdbCPath, "fdb_transaction_get_key", headerVersion >= 0);
	loadClientFunction(&api->transactionGetAddressesForKey,
	                   lib,
	                   fdbCPath,
	                   "fdb_transaction_get_addresses_for_key",
	                   headerVersion >= 0);
	loadClientFunction(&api->transactionGetRange, lib, fdbCPath, "fdb_transaction_get_range", headerVersion >= 0);
	loadClientFunction(&api->transactionGetRangeAndFlatMap,
	                   lib,
	                   fdbCPath,
	                   "fdb_transaction_get_range_and_flat_map",
	                   headerVersion >= 700);
	loadClientFunction(
	    &api->transactionGetVersionstamp, lib, fdbCPath, "fdb_transaction_get_versionstamp", headerVersion >= 410);
	loadClientFunction(&api->transactionSet, lib, fdbCPath, "fdb_transaction_set", headerVersion >= 0);
	loadClientFunction(&api->transactionClear, lib, fdbCPath, "fdb_transaction_clear", headerVersion >= 0);
	loadClientFunction(&api->transactionClearRange, lib, fdbCPath, "fdb_transaction_clear_range", headerVersion >= 0);
	loadClientFunction(&api->transactionAtomicOp, lib, fdbCPath, "fdb_transaction_atomic_op", headerVersion >= 0);
	loadClientFunction(&api->transactionCommit, lib, fdbCPath, "fdb_transaction_commit", headerVersion >= 0);
	loadClientFunction(&api->transactionGetCommittedVersion,
	                   lib,
	                   fdbCPath,
	                   "fdb_transaction_get_committed_version",
	                   headerVersion >= 0);
	loadClientFunction(&api->transactionGetApproximateSize,
	                   lib,
	                   fdbCPath,
	                   "fdb_transaction_get_approximate_size",
	                   headerVersion >= 620);
	loadClientFunction(&api->transactionWatch, lib, fdbCPath, "fdb_transaction_watch", headerVersion >= 0);
	loadClientFunction(&api->transactionOnError, lib, fdbCPath, "fdb_transaction_on_error", headerVersion >= 0);
	loadClientFunction(&api->transactionReset, lib, fdbCPath, "fdb_transaction_reset", headerVersion >= 0);
	loadClientFunction(&api->transactionCancel, lib, fdbCPath, "fdb_transaction_cancel", headerVersion >= 0);
	loadClientFunction(
	    &api->transactionAddConflictRange, lib, fdbCPath, "fdb_transaction_add_conflict_range", headerVersion >= 0);
	loadClientFunction(&api->transactionGetEstimatedRangeSizeBytes,
	                   lib,
	                   fdbCPath,
	                   "fdb_transaction_get_estimated_range_size_bytes",
	                   headerVersion >= 630);
	loadClientFunction(&api->transactionGetRangeSplitPoints,
	                   lib,
	                   fdbCPath,
	                   "fdb_transaction_get_range_split_points",
	                   headerVersion >= 700);

<<<<<<< HEAD
	loadClientFunction(&api->transactionGetBlobGranuleRanges,
	                   lib,
	                   fdbCPath,
	                   "fdb_transaction_get_blob_granule_ranges",
	                   headerVersion >= 710);
	loadClientFunction(
	    &api->transactionReadBlobGranules, lib, fdbCPath, "fdb_transaction_read_blob_granules", headerVersion >= 710);
	loadClientFunction(
	    &api->futureGetInt64, lib, fdbCPath, headerVersion >= 620 ? "fdb_future_get_int64" : "fdb_future_get_version");
	loadClientFunction(&api->futureGetUInt64, lib, fdbCPath, "fdb_future_get_uint64", headerVersion >= 700);
	loadClientFunction(&api->futureGetError, lib, fdbCPath, "fdb_future_get_error");
	loadClientFunction(&api->futureGetKey, lib, fdbCPath, "fdb_future_get_key");
	loadClientFunction(&api->futureGetValue, lib, fdbCPath, "fdb_future_get_value");
	loadClientFunction(&api->futureGetStringArray, lib, fdbCPath, "fdb_future_get_string_array");
	loadClientFunction(
	    &api->futureGetKeyRangeArray, lib, fdbCPath, "fdb_future_get_keyrange_array", headerVersion >= 710);
=======
	loadClientFunction(&api->futureGetInt64,
	                   lib,
	                   fdbCPath,
	                   headerVersion >= 620 ? "fdb_future_get_int64" : "fdb_future_get_version",
	                   headerVersion >= 0);
	loadClientFunction(&api->futureGetUInt64, lib, fdbCPath, "fdb_future_get_uint64", headerVersion >= 700);
	loadClientFunction(&api->futureGetError, lib, fdbCPath, "fdb_future_get_error", headerVersion >= 0);
	loadClientFunction(&api->futureGetKey, lib, fdbCPath, "fdb_future_get_key", headerVersion >= 0);
	loadClientFunction(&api->futureGetValue, lib, fdbCPath, "fdb_future_get_value", headerVersion >= 0);
	loadClientFunction(&api->futureGetStringArray, lib, fdbCPath, "fdb_future_get_string_array", headerVersion >= 0);
>>>>>>> 404bef2f
	loadClientFunction(&api->futureGetKeyArray, lib, fdbCPath, "fdb_future_get_key_array", headerVersion >= 700);
	loadClientFunction(
	    &api->futureGetKeyValueArray, lib, fdbCPath, "fdb_future_get_keyvalue_array", headerVersion >= 0);
	loadClientFunction(&api->futureSetCallback, lib, fdbCPath, "fdb_future_set_callback", headerVersion >= 0);
	loadClientFunction(&api->futureCancel, lib, fdbCPath, "fdb_future_cancel", headerVersion >= 0);
	loadClientFunction(&api->futureDestroy, lib, fdbCPath, "fdb_future_destroy", headerVersion >= 0);

	loadClientFunction(
	    &api->resultGetKeyValueArray, lib, fdbCPath, "fdb_result_get_keyvalue_array", headerVersion >= 710);
	loadClientFunction(&api->resultDestroy, lib, fdbCPath, "fdb_result_destroy", headerVersion >= 710);

	loadClientFunction(&api->futureGetDatabase, lib, fdbCPath, "fdb_future_get_database", headerVersion < 610);
	loadClientFunction(&api->createCluster, lib, fdbCPath, "fdb_create_cluster", headerVersion < 610);
	loadClientFunction(&api->clusterCreateDatabase, lib, fdbCPath, "fdb_cluster_create_database", headerVersion < 610);
	loadClientFunction(&api->clusterDestroy, lib, fdbCPath, "fdb_cluster_destroy", headerVersion < 610);
	loadClientFunction(&api->futureGetCluster, lib, fdbCPath, "fdb_future_get_cluster", headerVersion < 610);
}

void DLApi::selectApiVersion(int apiVersion) {
	// External clients must support at least this version
	// Versions newer than what we understand are rejected in the C bindings
	headerVersion = std::max(apiVersion, 400);

	init();
	throwIfError(api->selectApiVersion(apiVersion, headerVersion));
	throwIfError(api->setNetworkOption(static_cast<FDBNetworkOption>(FDBNetworkOptions::EXTERNAL_CLIENT), nullptr, 0));
}

const char* DLApi::getClientVersion() {
	if (!api->getClientVersion) {
		return "unknown";
	}

	return api->getClientVersion();
}

void DLApi::setNetworkOption(FDBNetworkOptions::Option option, Optional<StringRef> value) {
	throwIfError(api->setNetworkOption(static_cast<FDBNetworkOption>(option),
	                                   value.present() ? value.get().begin() : nullptr,
	                                   value.present() ? value.get().size() : 0));
}

void DLApi::setupNetwork() {
	networkSetup = true;
	throwIfError(api->setupNetwork());
}

void DLApi::runNetwork() {
	auto e = api->runNetwork();

	for (auto& hook : threadCompletionHooks) {
		try {
			hook.first(hook.second);
		} catch (Error& e) {
			TraceEvent(SevError, "NetworkShutdownHookError").error(e);
		} catch (std::exception& e) {
			TraceEvent(SevError, "NetworkShutdownHookError").error(unknown_error()).detail("RootException", e.what());
		} catch (...) {
			TraceEvent(SevError, "NetworkShutdownHookError").error(unknown_error());
		}
	}

	throwIfError(e);
}

void DLApi::stopNetwork() {
	if (networkSetup) {
		throwIfError(api->stopNetwork());
	}
}

Reference<IDatabase> DLApi::createDatabase609(const char* clusterFilePath) {
	FdbCApi::FDBFuture* f = api->createCluster(clusterFilePath);

	auto clusterFuture = toThreadFuture<FdbCApi::FDBCluster*>(api, f, [](FdbCApi::FDBFuture* f, FdbCApi* api) {
		FdbCApi::FDBCluster* cluster;
		api->futureGetCluster(f, &cluster);
		return cluster;
	});

	Reference<FdbCApi> innerApi = api;
	auto dbFuture = flatMapThreadFuture<FdbCApi::FDBCluster*, FdbCApi::FDBDatabase*>(
	    clusterFuture, [innerApi](ErrorOr<FdbCApi::FDBCluster*> cluster) {
		    if (cluster.isError()) {
			    return ErrorOr<ThreadFuture<FdbCApi::FDBDatabase*>>(cluster.getError());
		    }

		    auto innerDbFuture =
		        toThreadFuture<FdbCApi::FDBDatabase*>(innerApi,
		                                              innerApi->clusterCreateDatabase(cluster.get(), (uint8_t*)"DB", 2),
		                                              [](FdbCApi::FDBFuture* f, FdbCApi* api) {
			                                              FdbCApi::FDBDatabase* db;
			                                              api->futureGetDatabase(f, &db);
			                                              return db;
		                                              });

		    return ErrorOr<ThreadFuture<FdbCApi::FDBDatabase*>>(
		        mapThreadFuture<FdbCApi::FDBDatabase*, FdbCApi::FDBDatabase*>(
		            innerDbFuture, [cluster, innerApi](ErrorOr<FdbCApi::FDBDatabase*> db) {
			            innerApi->clusterDestroy(cluster.get());
			            return db;
		            }));
	    });

	return makeReference<DLDatabase>(api, dbFuture);
}

Reference<IDatabase> DLApi::createDatabase(const char* clusterFilePath) {
	if (headerVersion >= 610) {
		FdbCApi::FDBDatabase* db;
		throwIfError(api->createDatabase(clusterFilePath, &db));
		return Reference<IDatabase>(new DLDatabase(api, db));
	} else {
		return DLApi::createDatabase609(clusterFilePath);
	}
}

void DLApi::addNetworkThreadCompletionHook(void (*hook)(void*), void* hookParameter) {
	MutexHolder holder(lock);
	threadCompletionHooks.emplace_back(hook, hookParameter);
}

// MultiVersionTransaction
MultiVersionTransaction::MultiVersionTransaction(Reference<MultiVersionDatabase> db,
                                                 UniqueOrderedOptionList<FDBTransactionOptions> defaultOptions)
  : db(db), startTime(timer_monotonic()), timeoutTsav(new ThreadSingleAssignmentVar<Void>()) {
	setDefaultOptions(defaultOptions);
	updateTransaction();
}

void MultiVersionTransaction::setDefaultOptions(UniqueOrderedOptionList<FDBTransactionOptions> options) {
	MutexHolder holder(db->dbState->optionLock);
	std::copy(options.begin(), options.end(), std::back_inserter(persistentOptions));
}

void MultiVersionTransaction::updateTransaction() {
	auto currentDb = db->dbState->dbVar->get();

	TransactionInfo newTr;
	if (currentDb.value) {
		newTr.transaction = currentDb.value->createTransaction();
	}

	Optional<StringRef> timeout;
	for (auto option : persistentOptions) {
		if (option.first == FDBTransactionOptions::TIMEOUT) {
			timeout = option.second.castTo<StringRef>();
		} else if (currentDb.value) {
			newTr.transaction->setOption(option.first, option.second.castTo<StringRef>());
		}
	}

	// Setting a timeout can immediately cause a transaction to fail. The only timeout
	// that matters is the one most recently set, so we ignore any earlier set timeouts
	// that might inadvertently fail the transaction.
	if (timeout.present()) {
		setTimeout(timeout);
		if (currentDb.value) {
			newTr.transaction->setOption(FDBTransactionOptions::TIMEOUT, timeout);
		}
	}

	newTr.onChange = currentDb.onChange;

	lock.enter();
	transaction = newTr;
	lock.leave();
}

MultiVersionTransaction::TransactionInfo MultiVersionTransaction::getTransaction() {
	lock.enter();
	MultiVersionTransaction::TransactionInfo currentTr(transaction);
	lock.leave();

	return currentTr;
}

void MultiVersionTransaction::cancel() {
	auto tr = getTransaction();
	if (tr.transaction) {
		tr.transaction->cancel();
	}
}

void MultiVersionTransaction::setVersion(Version v) {
	auto tr = getTransaction();
	if (tr.transaction) {
		tr.transaction->setVersion(v);
	}
}
ThreadFuture<Version> MultiVersionTransaction::getReadVersion() {
	auto tr = getTransaction();
	auto f = tr.transaction ? tr.transaction->getReadVersion() : makeTimeout<Version>();
	return abortableFuture(f, tr.onChange);
}

ThreadFuture<Optional<Value>> MultiVersionTransaction::get(const KeyRef& key, bool snapshot) {
	auto tr = getTransaction();
	auto f = tr.transaction ? tr.transaction->get(key, snapshot) : makeTimeout<Optional<Value>>();
	return abortableFuture(f, tr.onChange);
}

ThreadFuture<Key> MultiVersionTransaction::getKey(const KeySelectorRef& key, bool snapshot) {
	auto tr = getTransaction();
	auto f = tr.transaction ? tr.transaction->getKey(key, snapshot) : makeTimeout<Key>();
	return abortableFuture(f, tr.onChange);
}

ThreadFuture<RangeResult> MultiVersionTransaction::getRange(const KeySelectorRef& begin,
                                                            const KeySelectorRef& end,
                                                            int limit,
                                                            bool snapshot,
                                                            bool reverse) {
	auto tr = getTransaction();
	auto f =
	    tr.transaction ? tr.transaction->getRange(begin, end, limit, snapshot, reverse) : makeTimeout<RangeResult>();
	return abortableFuture(f, tr.onChange);
}

ThreadFuture<RangeResult> MultiVersionTransaction::getRange(const KeySelectorRef& begin,
                                                            const KeySelectorRef& end,
                                                            GetRangeLimits limits,
                                                            bool snapshot,
                                                            bool reverse) {
	auto tr = getTransaction();
	auto f =
	    tr.transaction ? tr.transaction->getRange(begin, end, limits, snapshot, reverse) : makeTimeout<RangeResult>();
	return abortableFuture(f, tr.onChange);
}

ThreadFuture<RangeResult> MultiVersionTransaction::getRange(const KeyRangeRef& keys,
                                                            int limit,
                                                            bool snapshot,
                                                            bool reverse) {
	auto tr = getTransaction();
	auto f = tr.transaction ? tr.transaction->getRange(keys, limit, snapshot, reverse) : makeTimeout<RangeResult>();
	return abortableFuture(f, tr.onChange);
}

ThreadFuture<RangeResult> MultiVersionTransaction::getRange(const KeyRangeRef& keys,
                                                            GetRangeLimits limits,
                                                            bool snapshot,
                                                            bool reverse) {
	auto tr = getTransaction();
	auto f = tr.transaction ? tr.transaction->getRange(keys, limits, snapshot, reverse) : makeTimeout<RangeResult>();
	return abortableFuture(f, tr.onChange);
}

ThreadFuture<RangeResult> MultiVersionTransaction::getRangeAndFlatMap(const KeySelectorRef& begin,
                                                                      const KeySelectorRef& end,
                                                                      const StringRef& mapper,
                                                                      GetRangeLimits limits,
                                                                      bool snapshot,
                                                                      bool reverse) {
	auto tr = getTransaction();
	auto f = tr.transaction ? tr.transaction->getRangeAndFlatMap(begin, end, mapper, limits, snapshot, reverse)
	                        : makeTimeout<RangeResult>();
	return abortableFuture(f, tr.onChange);
}

ThreadFuture<Standalone<StringRef>> MultiVersionTransaction::getVersionstamp() {
	auto tr = getTransaction();
	auto f = tr.transaction ? tr.transaction->getVersionstamp() : makeTimeout<Standalone<StringRef>>();
	return abortableFuture(f, tr.onChange);
}

ThreadFuture<Standalone<VectorRef<const char*>>> MultiVersionTransaction::getAddressesForKey(const KeyRef& key) {
	auto tr = getTransaction();
	auto f =
	    tr.transaction ? tr.transaction->getAddressesForKey(key) : makeTimeout<Standalone<VectorRef<const char*>>>();
	return abortableFuture(f, tr.onChange);
}

void MultiVersionTransaction::addReadConflictRange(const KeyRangeRef& keys) {
	auto tr = getTransaction();
	if (tr.transaction) {
		tr.transaction->addReadConflictRange(keys);
	}
}

ThreadFuture<int64_t> MultiVersionTransaction::getEstimatedRangeSizeBytes(const KeyRangeRef& keys) {
	auto tr = getTransaction();
	auto f = tr.transaction ? tr.transaction->getEstimatedRangeSizeBytes(keys) : makeTimeout<int64_t>();
	return abortableFuture(f, tr.onChange);
}

ThreadFuture<Standalone<VectorRef<KeyRef>>> MultiVersionTransaction::getRangeSplitPoints(const KeyRangeRef& range,
                                                                                         int64_t chunkSize) {
	auto tr = getTransaction();
	auto f = tr.transaction ? tr.transaction->getRangeSplitPoints(range, chunkSize)
	                        : makeTimeout<Standalone<VectorRef<KeyRef>>>();
	return abortableFuture(f, tr.onChange);
}

ThreadFuture<Standalone<VectorRef<KeyRangeRef>>> MultiVersionTransaction::getBlobGranuleRanges(
    const KeyRangeRef& keyRange) {
	auto tr = getTransaction();
	auto f = tr.transaction ? tr.transaction->getBlobGranuleRanges(keyRange)
	                        : makeTimeout<Standalone<VectorRef<KeyRangeRef>>>();
	return abortableFuture(f, tr.onChange);
}

ThreadResult<RangeResult> MultiVersionTransaction::readBlobGranules(const KeyRangeRef& keyRange,
                                                                    Version beginVersion,
                                                                    Optional<Version> readVersion,
                                                                    ReadBlobGranuleContext granuleContext) {
	auto tr = getTransaction();
	if (tr.transaction) {
		return tr.transaction->readBlobGranules(keyRange, beginVersion, readVersion, granuleContext);
	} else {
		// FIXME: handle abortable future + timeout properly
		return ThreadResult<RangeResult>(transaction_cancelled());
	}
}

void MultiVersionTransaction::atomicOp(const KeyRef& key, const ValueRef& value, uint32_t operationType) {
	auto tr = getTransaction();
	if (tr.transaction) {
		tr.transaction->atomicOp(key, value, operationType);
	}
}

void MultiVersionTransaction::set(const KeyRef& key, const ValueRef& value) {
	auto tr = getTransaction();
	if (tr.transaction) {
		tr.transaction->set(key, value);
	}
}

void MultiVersionTransaction::clear(const KeyRef& begin, const KeyRef& end) {
	auto tr = getTransaction();
	if (tr.transaction) {
		tr.transaction->clear(begin, end);
	}
}

void MultiVersionTransaction::clear(const KeyRangeRef& range) {
	auto tr = getTransaction();
	if (tr.transaction) {
		tr.transaction->clear(range);
	}
}

void MultiVersionTransaction::clear(const KeyRef& key) {
	auto tr = getTransaction();
	if (tr.transaction) {
		tr.transaction->clear(key);
	}
}

ThreadFuture<Void> MultiVersionTransaction::watch(const KeyRef& key) {
	auto tr = getTransaction();
	auto f = tr.transaction ? tr.transaction->watch(key) : makeTimeout<Void>();
	return abortableFuture(f, tr.onChange);
}

void MultiVersionTransaction::addWriteConflictRange(const KeyRangeRef& keys) {
	auto tr = getTransaction();
	if (tr.transaction) {
		tr.transaction->addWriteConflictRange(keys);
	}
}

ThreadFuture<Void> MultiVersionTransaction::commit() {
	auto tr = getTransaction();
	auto f = tr.transaction ? tr.transaction->commit() : makeTimeout<Void>();
	return abortableFuture(f, tr.onChange);
}

Version MultiVersionTransaction::getCommittedVersion() {
	auto tr = getTransaction();
	if (tr.transaction) {
		return tr.transaction->getCommittedVersion();
	}

	return invalidVersion;
}

ThreadFuture<int64_t> MultiVersionTransaction::getApproximateSize() {
	auto tr = getTransaction();
	auto f = tr.transaction ? tr.transaction->getApproximateSize() : makeTimeout<int64_t>();
	return abortableFuture(f, tr.onChange);
}

void MultiVersionTransaction::setOption(FDBTransactionOptions::Option option, Optional<StringRef> value) {
	auto itr = FDBTransactionOptions::optionInfo.find(option);
	if (itr == FDBTransactionOptions::optionInfo.end()) {
		TraceEvent("UnknownTransactionOption").detail("Option", option);
		throw invalid_option();
	}

	if (MultiVersionApi::apiVersionAtLeast(610) && itr->second.persistent) {
		persistentOptions.emplace_back(option, value.castTo<Standalone<StringRef>>());
	}

	if (itr->first == FDBTransactionOptions::TIMEOUT) {
		setTimeout(value);
	}

	auto tr = getTransaction();
	if (tr.transaction) {
		tr.transaction->setOption(option, value);
	}
}

ThreadFuture<Void> MultiVersionTransaction::onError(Error const& e) {
	if (e.code() == error_code_cluster_version_changed) {
		updateTransaction();
		return ThreadFuture<Void>(Void());
	} else {
		auto tr = getTransaction();
		auto f = tr.transaction ? tr.transaction->onError(e) : makeTimeout<Void>();
		f = abortableFuture(f, tr.onChange);

		return flatMapThreadFuture<Void, Void>(f, [this, e](ErrorOr<Void> ready) {
			if (!ready.isError() || ready.getError().code() != error_code_cluster_version_changed) {
				if (ready.isError()) {
					return ErrorOr<ThreadFuture<Void>>(ready.getError());
				}

				return ErrorOr<ThreadFuture<Void>>(Void());
			}

			updateTransaction();
			return ErrorOr<ThreadFuture<Void>>(onError(e));
		});
	}
}

// Waits for the specified duration and signals the assignment variable with a timed out error
// This will be canceled if a new timeout is set, in which case the tsav will not be signaled.
ACTOR Future<Void> timeoutImpl(Reference<ThreadSingleAssignmentVar<Void>> tsav, double duration) {
	wait(delay(duration));

	tsav->trySendError(transaction_timed_out());
	return Void();
}

namespace {

void validateOptionValuePresent(Optional<StringRef> value) {
	if (!value.present()) {
		throw invalid_option_value();
	}
}

int64_t extractIntOption(Optional<StringRef> value, int64_t minValue, int64_t maxValue) {
	validateOptionValuePresent(value);
	if (value.get().size() != 8) {
		throw invalid_option_value();
	}

	int64_t passed = *((int64_t*)(value.get().begin()));
	if (passed > maxValue || passed < minValue) {
		throw invalid_option_value();
	}

	return passed;
}

} // namespace

// Configure a timeout based on the options set for this transaction. This timeout only applies
// if we don't have an underlying database object to connect with.
void MultiVersionTransaction::setTimeout(Optional<StringRef> value) {
	double timeoutDuration = extractIntOption(value, 0, std::numeric_limits<int>::max()) / 1000.0;

	ThreadFuture<Void> prevTimeout;
	double transactionStartTime = startTime;

	{ // lock scope
		ThreadSpinLockHolder holder(timeoutLock);

		Reference<ThreadSingleAssignmentVar<Void>> tsav = timeoutTsav;
		ThreadFuture<Void> newTimeout = onMainThread([transactionStartTime, tsav, timeoutDuration]() {
			return timeoutImpl(tsav, timeoutDuration - std::max(0.0, now() - transactionStartTime));
		});

		prevTimeout = currentTimeout;
		currentTimeout = newTimeout;
	}

	// Cancel the previous timeout now that we have a new one. This means that changing the timeout
	// affects in-flight operations, which is consistent with the behavior in RYW.
	if (prevTimeout.isValid()) {
		prevTimeout.cancel();
	}
}

// Creates a ThreadFuture<T> that will signal an error if the transaction times out.
template <class T>
ThreadFuture<T> MultiVersionTransaction::makeTimeout() {
	ThreadFuture<Void> f;

	{ // lock scope
		ThreadSpinLockHolder holder(timeoutLock);

		// Our ThreadFuture holds a reference to this TSAV,
		// but the ThreadFuture does not increment the ref count
		timeoutTsav->addref();
		f = ThreadFuture<Void>(timeoutTsav.getPtr());
	}

	// When our timeoutTsav gets set, map it to the appropriate type
	return mapThreadFuture<Void, T>(f, [](ErrorOr<Void> v) {
		ASSERT(v.isError());
		return ErrorOr<T>(v.getError());
	});
}

void MultiVersionTransaction::reset() {
	persistentOptions.clear();

	// Reset the timeout state
	Reference<ThreadSingleAssignmentVar<Void>> prevTimeoutTsav;
	ThreadFuture<Void> prevTimeout;
	startTime = timer_monotonic();

	{ // lock scope
		ThreadSpinLockHolder holder(timeoutLock);

		prevTimeoutTsav = timeoutTsav;
		timeoutTsav = makeReference<ThreadSingleAssignmentVar<Void>>();

		prevTimeout = currentTimeout;
		currentTimeout = ThreadFuture<Void>();
	}

	// Cancel any outstanding operations if they don't have an underlying transaction object to cancel them
	prevTimeoutTsav->trySendError(transaction_cancelled());
	if (prevTimeout.isValid()) {
		prevTimeout.cancel();
	}

	setDefaultOptions(db->dbState->transactionDefaultOptions);
	updateTransaction();
}

MultiVersionTransaction::~MultiVersionTransaction() {
	timeoutTsav->trySendError(transaction_cancelled());
}

bool MultiVersionTransaction::isValid() {
	auto tr = getTransaction();
	return tr.transaction.isValid();
}

// MultiVersionDatabase
MultiVersionDatabase::MultiVersionDatabase(MultiVersionApi* api,
                                           int threadIdx,
                                           std::string clusterFilePath,
                                           Reference<IDatabase> db,
                                           Reference<IDatabase> versionMonitorDb,
                                           bool openConnectors)
  : dbState(new DatabaseState(clusterFilePath, versionMonitorDb)) {
	dbState->db = db;
	dbState->dbVar->set(db);

	if (openConnectors) {
		if (!api->localClientDisabled) {
			dbState->addClient(api->getLocalClient());
		}

		api->runOnExternalClients(threadIdx, [this](Reference<ClientInfo> client) { dbState->addClient(client); });

		api->runOnExternalClientsAllThreads([&clusterFilePath](Reference<ClientInfo> client) {
			// This creates a database to initialize some client state on the external library.
			// We only do this on 6.2+ clients to avoid some bugs associated with older versions.
			// This deletes the new database immediately to discard its connections.
			//
			// Simultaneous attempts to create a database could result in us running this initialization
			// code in multiple threads simultaneously. It is necessary that each attempt have a chance
			// to run this initialization in case the other fails, and it's safe to run them in parallel.
			if (client->protocolVersion.hasCloseUnusedConnection() && !client->initialized) {
				try {
					Reference<IDatabase> newDb = client->api->createDatabase(clusterFilePath.c_str());
					client->initialized = true;
				} catch (Error& e) {
					// This connection is not initialized. It is still possible to connect with it,
					// but we may not see trace logs from this client until a successful connection
					// is established.
					TraceEvent(SevWarnAlways, "FailedToInitializeExternalClient")
					    .detail("LibraryPath", client->libPath)
					    .detail("ClusterFilePath", clusterFilePath)
					    .error(e);
				}
			}
		});

		// For clients older than 6.2 we create and maintain our database connection
		api->runOnExternalClients(threadIdx, [this, &clusterFilePath](Reference<ClientInfo> client) {
			if (!client->protocolVersion.hasCloseUnusedConnection()) {
				try {
					dbState->legacyDatabaseConnections[client->protocolVersion] =
					    client->api->createDatabase(clusterFilePath.c_str());
				} catch (Error& e) {
					// This connection is discarded
					TraceEvent(SevWarnAlways, "FailedToCreateLegacyDatabaseConnection")
					    .detail("LibraryPath", client->libPath)
					    .detail("ClusterFilePath", clusterFilePath)
					    .error(e);
				}
			}
		});

		Reference<DatabaseState> dbStateRef = dbState;
		onMainThreadVoid([dbStateRef]() { dbStateRef->protocolVersionMonitor = dbStateRef->monitorProtocolVersion(); },
		                 nullptr);
	}
}

MultiVersionDatabase::~MultiVersionDatabase() {
	dbState->close();
}

// Create a MultiVersionDatabase that wraps an already created IDatabase object
// For internal use in testing
Reference<IDatabase> MultiVersionDatabase::debugCreateFromExistingDatabase(Reference<IDatabase> db) {
	return Reference<IDatabase>(new MultiVersionDatabase(MultiVersionApi::api, 0, "", db, db, false));
}

Reference<ITransaction> MultiVersionDatabase::createTransaction() {
	return Reference<ITransaction>(
	    new MultiVersionTransaction(Reference<MultiVersionDatabase>::addRef(this), dbState->transactionDefaultOptions));
}

void MultiVersionDatabase::setOption(FDBDatabaseOptions::Option option, Optional<StringRef> value) {
	MutexHolder holder(dbState->optionLock);

	auto itr = FDBDatabaseOptions::optionInfo.find(option);
	if (itr == FDBDatabaseOptions::optionInfo.end()) {
		TraceEvent("UnknownDatabaseOption").detail("Option", option);
		throw invalid_option();
	}

	int defaultFor = itr->second.defaultFor;
	if (defaultFor >= 0) {
		ASSERT(FDBTransactionOptions::optionInfo.find((FDBTransactionOptions::Option)defaultFor) !=
		       FDBTransactionOptions::optionInfo.end());
		dbState->transactionDefaultOptions.addOption((FDBTransactionOptions::Option)defaultFor,
		                                             value.castTo<Standalone<StringRef>>());
	}

	dbState->options.emplace_back(option, value.castTo<Standalone<StringRef>>());

	if (dbState->db) {
		dbState->db->setOption(option, value);
	}
}

ThreadFuture<int64_t> MultiVersionDatabase::rebootWorker(const StringRef& address, bool check, int duration) {
	if (dbState->db) {
		return dbState->db->rebootWorker(address, check, duration);
	}
	return false;
}

ThreadFuture<Void> MultiVersionDatabase::forceRecoveryWithDataLoss(const StringRef& dcid) {
	auto f = dbState->db ? dbState->db->forceRecoveryWithDataLoss(dcid) : ThreadFuture<Void>(Never());
	return abortableFuture(f, dbState->dbVar->get().onChange);
}

ThreadFuture<Void> MultiVersionDatabase::createSnapshot(const StringRef& uid, const StringRef& snapshot_command) {
	auto f = dbState->db ? dbState->db->createSnapshot(uid, snapshot_command) : ThreadFuture<Void>(Never());
	return abortableFuture(f, dbState->dbVar->get().onChange);
}

// Get network thread busyness
// Return the busyness for the main thread. When using external clients, take the larger of the local client
// and the external client's busyness.
double MultiVersionDatabase::getMainThreadBusyness() {
	ASSERT(g_network);

	double localClientBusyness = g_network->networkInfo.metrics.networkBusyness;
	if (dbState->db) {
		return std::max(dbState->db->getMainThreadBusyness(), localClientBusyness);
	}

	return localClientBusyness;
}

// Returns the protocol version reported by the coordinator this client is connected to
// If an expected version is given, the future won't return until the protocol version is different than expected
// Note: this will never return if the server is running a protocol from FDB 5.0 or older
ThreadFuture<ProtocolVersion> MultiVersionDatabase::getServerProtocol(Optional<ProtocolVersion> expectedVersion) {
	return dbState->versionMonitorDb->getServerProtocol(expectedVersion);
}

MultiVersionDatabase::DatabaseState::DatabaseState(std::string clusterFilePath, Reference<IDatabase> versionMonitorDb)
  : dbVar(new ThreadSafeAsyncVar<Reference<IDatabase>>(Reference<IDatabase>(nullptr))),
    clusterFilePath(clusterFilePath), versionMonitorDb(versionMonitorDb), closed(false) {}

// Adds a client (local or externally loaded) that can be used to connect to the cluster
void MultiVersionDatabase::DatabaseState::addClient(Reference<ClientInfo> client) {
	ProtocolVersion baseVersion = client->protocolVersion.normalizedVersion();
	auto [itr, inserted] = clients.insert({ baseVersion, client });
	if (!inserted) {
		// SOMEDAY: prefer client with higher release version if protocol versions are compatible
		Reference<ClientInfo> keptClient = itr->second;
		Reference<ClientInfo> discardedClient = client;
		if (client->canReplace(itr->second)) {
			std::swap(keptClient, discardedClient);
			clients[baseVersion] = client;
		}

		discardedClient->failed = true;
		TraceEvent(SevWarn, "DuplicateClientVersion")
		    .detail("Keeping", keptClient->libPath)
		    .detail("KeptProtocolVersion", keptClient->protocolVersion)
		    .detail("Disabling", discardedClient->libPath)
		    .detail("DisabledProtocolVersion", discardedClient->protocolVersion);

		MultiVersionApi::api->updateSupportedVersions();
	}

	if (!client->protocolVersion.hasInexpensiveMultiVersionClient() && !client->failed) {
		TraceEvent("AddingLegacyVersionMonitor")
		    .detail("LibPath", client->libPath)
		    .detail("ProtocolVersion", client->protocolVersion);

		legacyVersionMonitors.emplace_back(new LegacyVersionMonitor(client));
	}
}

// Watch the cluster protocol version for changes and update the database state when it does.
// Must be called from the main thread
ThreadFuture<Void> MultiVersionDatabase::DatabaseState::monitorProtocolVersion() {
	startLegacyVersionMonitors();

	Optional<ProtocolVersion> expected = dbProtocolVersion;
	ThreadFuture<ProtocolVersion> f = versionMonitorDb->getServerProtocol(dbProtocolVersion);

	Reference<DatabaseState> self = Reference<DatabaseState>::addRef(this);
	return mapThreadFuture<ProtocolVersion, Void>(f, [self, expected](ErrorOr<ProtocolVersion> cv) {
		if (cv.isError()) {
			if (cv.getError().code() == error_code_operation_cancelled) {
				return ErrorOr<Void>(cv.getError());
			}

			TraceEvent("ErrorGettingClusterProtocolVersion")
			    .detail("ExpectedProtocolVersion", expected)
			    .error(cv.getError());
		}

		ProtocolVersion clusterVersion =
		    !cv.isError() ? cv.get() : self->dbProtocolVersion.orDefault(currentProtocolVersion);
		onMainThreadVoid([self, clusterVersion]() { self->protocolVersionChanged(clusterVersion); }, nullptr);
		return ErrorOr<Void>(Void());
	});
}

// Called when a change to the protocol version of the cluster has been detected.
// Must be called from the main thread
void MultiVersionDatabase::DatabaseState::protocolVersionChanged(ProtocolVersion protocolVersion) {
	if (closed) {
		return;
	}

	// If the protocol version changed but is still compatible, update our local version but keep the same connection
	if (dbProtocolVersion.present() &&
	    protocolVersion.normalizedVersion() == dbProtocolVersion.get().normalizedVersion()) {
		dbProtocolVersion = protocolVersion;

		ASSERT(protocolVersionMonitor.isValid());
		protocolVersionMonitor.cancel();
		protocolVersionMonitor = monitorProtocolVersion();
	}

	// The protocol version has changed to a different, incompatible version
	else {
		TraceEvent("ProtocolVersionChanged")
		    .detail("NewProtocolVersion", protocolVersion)
		    .detail("OldProtocolVersion", dbProtocolVersion);

		dbProtocolVersion = protocolVersion;

		auto itr = clients.find(protocolVersion.normalizedVersion());
		if (itr != clients.end()) {
			auto& client = itr->second;
			TraceEvent("CreatingDatabaseOnClient")
			    .detail("LibraryPath", client->libPath)
			    .detail("Failed", client->failed)
			    .detail("External", client->external);

			Reference<IDatabase> newDb;
			try {
				newDb = client->api->createDatabase(clusterFilePath.c_str());
			} catch (Error& e) {
				TraceEvent(SevWarnAlways, "MultiVersionClientFailedToCreateDatabase")
				    .detail("LibraryPath", client->libPath)
				    .detail("External", client->external)
				    .detail("ClusterFilePath", clusterFilePath)
				    .error(e);

				// Put the client in a disconnected state until the version changes again
				updateDatabase(Reference<IDatabase>(), Reference<ClientInfo>());
				return;
			}

			if (client->external && !MultiVersionApi::apiVersionAtLeast(610)) {
				// Old API versions return a future when creating the database, so we need to wait for it
				Reference<DatabaseState> self = Reference<DatabaseState>::addRef(this);
				dbReady = mapThreadFuture<Void, Void>(
				    newDb.castTo<DLDatabase>()->onReady(), [self, newDb, client](ErrorOr<Void> ready) {
					    if (!ready.isError()) {
						    onMainThreadVoid([self, newDb, client]() { self->updateDatabase(newDb, client); }, nullptr);
					    } else {
						    onMainThreadVoid([self, client]() { self->updateDatabase(Reference<IDatabase>(), client); },
						                     nullptr);
					    }

					    return ready;
				    });
			} else {
				updateDatabase(newDb, client);
			}
		} else {
			// We don't have a client matching the current protocol
			updateDatabase(Reference<IDatabase>(), Reference<ClientInfo>());
		}
	}
}

// Replaces the active database connection with a new one. Must be called from the main thread.
void MultiVersionDatabase::DatabaseState::updateDatabase(Reference<IDatabase> newDb, Reference<ClientInfo> client) {
	if (closed) {
		return;
	}

	if (newDb) {
		optionLock.enter();
		for (auto option : options) {
			try {
				// In practice, this will set a deferred error instead of throwing. If that happens, the database
				// will be unusable (attempts to use it will throw errors).
				newDb->setOption(option.first, option.second.castTo<StringRef>());
			} catch (Error& e) {
				optionLock.leave();

				// If we can't set all of the options on a cluster, we abandon the client
				TraceEvent(SevError, "ClusterVersionChangeOptionError")
				    .error(e)
				    .detail("Option", option.first)
				    .detail("OptionValue", option.second)
				    .detail("LibPath", client->libPath);
				client->failed = true;
				MultiVersionApi::api->updateSupportedVersions();
				newDb = Reference<IDatabase>();
				break;
			}
		}

		db = newDb;

		optionLock.leave();

		if (dbProtocolVersion.get().hasStableInterfaces() && db) {
			versionMonitorDb = db;
		} else {
			// For older clients that don't have an API to get the protocol version, we have to monitor it locally
			try {
				versionMonitorDb = MultiVersionApi::api->getLocalClient()->api->createDatabase(clusterFilePath.c_str());
			} catch (Error& e) {
				// We can't create a new database to monitor the cluster version. This means we will continue using the
				// previous one, which should hopefully continue to work.
				TraceEvent(SevWarnAlways, "FailedToCreateDatabaseForVersionMonitoring")
				    .detail("ClusterFilePath", clusterFilePath)
				    .error(e);
			}
		}
	} else {
		// We don't have a database connection, so use the local client to monitor the protocol version
		db = Reference<IDatabase>();
		try {
			versionMonitorDb = MultiVersionApi::api->getLocalClient()->api->createDatabase(clusterFilePath.c_str());
		} catch (Error& e) {
			// We can't create a new database to monitor the cluster version. This means we will continue using the
			// previous one, which should hopefully continue to work.
			TraceEvent(SevWarnAlways, "FailedToCreateDatabaseForVersionMonitoring")
			    .detail("ClusterFilePath", clusterFilePath)
			    .error(e);
		}
	}

	dbVar->set(db);

	ASSERT(protocolVersionMonitor.isValid());
	protocolVersionMonitor.cancel();
	protocolVersionMonitor = monitorProtocolVersion();
}

// Starts version monitors for old client versions that don't support connect packet monitoring (<= 5.0).
// Must be called from the main thread
void MultiVersionDatabase::DatabaseState::startLegacyVersionMonitors() {
	for (auto itr = legacyVersionMonitors.begin(); itr != legacyVersionMonitors.end(); ++itr) {
		while (itr != legacyVersionMonitors.end() && (*itr)->client->failed) {
			(*itr)->close();
			itr = legacyVersionMonitors.erase(itr);
		}
		if (itr != legacyVersionMonitors.end() &&
		    (!dbProtocolVersion.present() || (*itr)->client->protocolVersion != dbProtocolVersion.get())) {
			(*itr)->startConnectionMonitor(Reference<DatabaseState>::addRef(this));
		}
	}
}

// Cleans up state for the legacy version monitors to break reference cycles
void MultiVersionDatabase::DatabaseState::close() {
	Reference<DatabaseState> self = Reference<DatabaseState>::addRef(this);
	onMainThreadVoid(
	    [self]() {
		    self->closed = true;
		    if (self->protocolVersionMonitor.isValid()) {
			    self->protocolVersionMonitor.cancel();
		    }
		    for (auto monitor : self->legacyVersionMonitors) {
			    monitor->close();
		    }

		    self->legacyVersionMonitors.clear();
	    },
	    nullptr);
}

// Starts the connection monitor by creating a database object at an old version.
// Must be called from the main thread
void MultiVersionDatabase::LegacyVersionMonitor::startConnectionMonitor(
    Reference<MultiVersionDatabase::DatabaseState> dbState) {
	if (!monitorRunning) {
		monitorRunning = true;

		auto itr = dbState->legacyDatabaseConnections.find(client->protocolVersion);
		ASSERT(itr != dbState->legacyDatabaseConnections.end());

		db = itr->second;
		tr = Reference<ITransaction>();

		TraceEvent("StartingLegacyVersionMonitor").detail("ProtocolVersion", client->protocolVersion);
		Reference<LegacyVersionMonitor> self = Reference<LegacyVersionMonitor>::addRef(this);
		versionMonitor =
		    mapThreadFuture<Void, Void>(db.castTo<DLDatabase>()->onReady(), [self, dbState](ErrorOr<Void> ready) {
			    onMainThreadVoid(
			        [self, ready, dbState]() {
				        if (ready.isError()) {
					        if (ready.getError().code() != error_code_operation_cancelled) {
						        TraceEvent(SevError, "FailedToOpenDatabaseOnClient")
						            .error(ready.getError())
						            .detail("LibPath", self->client->libPath);

						        self->client->failed = true;
						        MultiVersionApi::api->updateSupportedVersions();
					        }
				        } else {
					        self->runGrvProbe(dbState);
				        }
			        },
			        nullptr);

			    return ready;
		    });
	}
}

// Runs a GRV probe on the cluster to determine if the client version is compatible with the cluster.
// Must be called from main thread
void MultiVersionDatabase::LegacyVersionMonitor::runGrvProbe(Reference<MultiVersionDatabase::DatabaseState> dbState) {
	tr = db->createTransaction();
	Reference<LegacyVersionMonitor> self = Reference<LegacyVersionMonitor>::addRef(this);
	versionMonitor = mapThreadFuture<Version, Void>(tr->getReadVersion(), [self, dbState](ErrorOr<Version> v) {
		// If the version attempt returns an error, we regard that as a connection (except operation_cancelled)
		if (!v.isError() || v.getError().code() != error_code_operation_cancelled) {
			onMainThreadVoid(
			    [self, dbState]() {
				    self->monitorRunning = false;
				    dbState->protocolVersionChanged(self->client->protocolVersion);
			    },
			    nullptr);
		}

		return v.map<Void>([](Version v) { return Void(); });
	});
}

void MultiVersionDatabase::LegacyVersionMonitor::close() {
	if (versionMonitor.isValid()) {
		versionMonitor.cancel();
	}
}

// MultiVersionApi
bool MultiVersionApi::apiVersionAtLeast(int minVersion) {
	ASSERT_NE(MultiVersionApi::api->apiVersion, 0);
	return MultiVersionApi::api->apiVersion >= minVersion || MultiVersionApi::api->apiVersion < 0;
}

void MultiVersionApi::runOnExternalClientsAllThreads(std::function<void(Reference<ClientInfo>)> func,
                                                     bool runOnFailedClients) {
	for (int i = 0; i < threadCount; i++) {
		runOnExternalClients(i, func, runOnFailedClients);
	}
}

// runOnFailedClients should be used cautiously. Some failed clients may not have successfully loaded all symbols.
void MultiVersionApi::runOnExternalClients(int threadIdx,
                                           std::function<void(Reference<ClientInfo>)> func,
                                           bool runOnFailedClients) {
	bool newFailure = false;

	auto c = externalClients.begin();
	while (c != externalClients.end()) {
		auto client = c->second[threadIdx];
		try {
			if (!client->failed || runOnFailedClients) { // TODO: Should we ignore some failures?
				func(client);
			}
		} catch (Error& e) {
			if (e.code() == error_code_external_client_already_loaded) {
				TraceEvent(SevInfo, "ExternalClientAlreadyLoaded").error(e).detail("LibPath", c->first);
				c = externalClients.erase(c);
				continue;
			} else {
				TraceEvent(SevWarnAlways, "ExternalClientFailure").error(e).detail("LibPath", c->first);
				client->failed = true;
				newFailure = true;
			}
		}

		++c;
	}

	if (newFailure) {
		updateSupportedVersions();
	}
}

Reference<ClientInfo> MultiVersionApi::getLocalClient() {
	return localClient;
}

void MultiVersionApi::selectApiVersion(int apiVersion) {
	if (!localClient) {
		localClient = makeReference<ClientInfo>(getLocalClientAPI());
		ASSERT(localClient);
	}

	if (this->apiVersion != 0 && this->apiVersion != apiVersion) {
		throw api_version_already_set();
	}

	localClient->api->selectApiVersion(apiVersion);
	this->apiVersion = apiVersion;
}

const char* MultiVersionApi::getClientVersion() {
	return localClient->api->getClientVersion();
}

namespace {

void validateOption(Optional<StringRef> value, bool canBePresent, bool canBeAbsent, bool canBeEmpty = true) {
	ASSERT(canBePresent || canBeAbsent);

	if (!canBePresent && value.present() && (!canBeEmpty || value.get().size() > 0)) {
		throw invalid_option_value();
	}
	if (!canBeAbsent && (!value.present() || (!canBeEmpty && value.get().size() == 0))) {
		throw invalid_option_value();
	}
}

} // namespace

void MultiVersionApi::disableMultiVersionClientApi() {
	MutexHolder holder(lock);
	if (networkStartSetup || localClientDisabled) {
		throw invalid_option();
	}

	bypassMultiClientApi = true;
}

void MultiVersionApi::setCallbacksOnExternalThreads() {
	MutexHolder holder(lock);
	if (networkStartSetup) {
		throw invalid_option();
	}

	callbackOnMainThread = false;
}
void MultiVersionApi::addExternalLibrary(std::string path) {
	std::string filename = basename(path);

	if (filename.empty() || !fileExists(path)) {
		TraceEvent("ExternalClientNotFound").detail("LibraryPath", filename);
		throw file_not_found();
	}

	MutexHolder holder(lock);
	if (networkStartSetup) {
		throw invalid_option(); // SOMEDAY: it might be good to allow clients to be added after the network is setup
	}

	// external libraries always run on their own thread; ensure we allocate at least one thread to run this library.
	threadCount = std::max(threadCount, 1);

	if (externalClientDescriptions.count(filename) == 0) {
		TraceEvent("AddingExternalClient").detail("LibraryPath", filename);
		externalClientDescriptions.emplace(std::make_pair(filename, ClientDesc(path, true)));
	}
}

void MultiVersionApi::addExternalLibraryDirectory(std::string path) {
	TraceEvent("AddingExternalClientDirectory").detail("Directory", path);
	std::vector<std::string> files = platform::listFiles(path, DYNAMIC_LIB_EXT);

	MutexHolder holder(lock);
	if (networkStartSetup) {
		throw invalid_option(); // SOMEDAY: it might be good to allow clients to be added after the network is setup
	}

	// external libraries always run on their own thread; ensure we allocate at least one thread to run this library.
	threadCount = std::max(threadCount, 1);

	for (auto filename : files) {
		std::string lib = abspath(joinPath(path, filename));
		if (externalClientDescriptions.count(filename) == 0) {
			TraceEvent("AddingExternalClient").detail("LibraryPath", filename);
			externalClientDescriptions.emplace(std::make_pair(filename, ClientDesc(lib, true)));
		}
	}
}
#if defined(__unixish__)
std::vector<std::pair<std::string, bool>> MultiVersionApi::copyExternalLibraryPerThread(std::string path) {
	ASSERT_GE(threadCount, 1);
	// Copy library for each thread configured per version
	std::vector<std::pair<std::string, bool>> paths;

	if (threadCount == 1) {
		paths.push_back({ path, false });
	} else {
		// It's tempting to use the so once without copying. However, we don't know
		// if the thing we're about to copy is the shared object executing this code
		// or not, so this optimization is unsafe.
		// paths.push_back({path, false});
		for (int ii = 0; ii < threadCount; ++ii) {
			std::string filename = basename(path);

			char tempName[PATH_MAX + 12];
			sprintf(tempName, "/tmp/%s-XXXXXX", filename.c_str());
			int tempFd = mkstemp(tempName);
			int fd;

			if ((fd = open(path.c_str(), O_RDONLY)) == -1) {
				TraceEvent("ExternalClientNotFound").detail("LibraryPath", path);
				throw file_not_found();
			}

			TraceEvent("CopyingExternalClient")
			    .detail("FileName", filename)
			    .detail("LibraryPath", path)
			    .detail("TempPath", tempName);

			constexpr size_t buf_sz = 4096;
			char buf[buf_sz];
			while (1) {
				ssize_t readCount = read(fd, buf, buf_sz);
				if (readCount == 0) {
					// eof
					break;
				}
				if (readCount == -1) {
					TraceEvent(SevError, "ExternalClientCopyFailedReadError")
					    .GetLastError()
					    .detail("LibraryPath", path);
					throw platform_error();
				}
				ssize_t written = 0;
				while (written != readCount) {
					ssize_t writeCount = write(tempFd, buf + written, readCount - written);
					if (writeCount == -1) {
						TraceEvent(SevError, "ExternalClientCopyFailedWriteError")
						    .GetLastError()
						    .detail("LibraryPath", path);
						throw platform_error();
					}
					written += writeCount;
				}
			}

			close(fd);
			close(tempFd);

			paths.push_back({ tempName, true }); // use + delete temporary copies of the library.
		}
	}

	return paths;
}
#else
std::vector<std::pair<std::string, bool>> MultiVersionApi::copyExternalLibraryPerThread(std::string path) {
	if (threadCount > 1) {
		TraceEvent(SevError, "MultipleClientThreadsUnsupportedOnWindows").log();
		throw unsupported_operation();
	}
	std::vector<std::pair<std::string, bool>> paths;
	paths.push_back({ path, false });
	return paths;
}
#endif

void MultiVersionApi::disableLocalClient() {
	MutexHolder holder(lock);
	if (networkStartSetup || bypassMultiClientApi) {
		throw invalid_option();
	}
	threadCount = std::max(threadCount, 1);
	localClientDisabled = true;
}

void MultiVersionApi::setSupportedClientVersions(Standalone<StringRef> versions) {
	MutexHolder holder(lock);
	ASSERT(networkSetup);

	// This option must be set on the main thread because it modifies structures that can be used concurrently by the
	// main thread
	onMainThreadVoid(
	    [this, versions]() {
		    localClient->api->setNetworkOption(FDBNetworkOptions::SUPPORTED_CLIENT_VERSIONS, versions);
	    },
	    nullptr);

	if (!bypassMultiClientApi) {
		runOnExternalClientsAllThreads([versions](Reference<ClientInfo> client) {
			client->api->setNetworkOption(FDBNetworkOptions::SUPPORTED_CLIENT_VERSIONS, versions);
		});
	}
}

void MultiVersionApi::setNetworkOption(FDBNetworkOptions::Option option, Optional<StringRef> value) {
	if (option != FDBNetworkOptions::EXTERNAL_CLIENT &&
	    !externalClient) { // This is the first option set for external clients
		loadEnvironmentVariableNetworkOptions();
	}

	setNetworkOptionInternal(option, value);
}

void MultiVersionApi::setNetworkOptionInternal(FDBNetworkOptions::Option option, Optional<StringRef> value) {
	bool forwardOption = false;

	auto itr = FDBNetworkOptions::optionInfo.find(option);
	if (itr != FDBNetworkOptions::optionInfo.end()) {
		TraceEvent("SetNetworkOption").detail("Option", itr->second.name);
	} else {
		TraceEvent("UnknownNetworkOption").detail("Option", option);
		throw invalid_option();
	}

	if (option == FDBNetworkOptions::DISABLE_MULTI_VERSION_CLIENT_API) {
		validateOption(value, false, true);
		disableMultiVersionClientApi();
	} else if (option == FDBNetworkOptions::CALLBACKS_ON_EXTERNAL_THREADS) {
		validateOption(value, false, true);
		setCallbacksOnExternalThreads();
	} else if (option == FDBNetworkOptions::EXTERNAL_CLIENT_LIBRARY) {
		validateOption(value, true, false, false);
		addExternalLibrary(abspath(value.get().toString()));
	} else if (option == FDBNetworkOptions::EXTERNAL_CLIENT_DIRECTORY) {
		validateOption(value, true, false, false);
		addExternalLibraryDirectory(value.get().toString());
	} else if (option == FDBNetworkOptions::DISABLE_LOCAL_CLIENT) {
		validateOption(value, false, true);
		disableLocalClient();
	} else if (option == FDBNetworkOptions::SUPPORTED_CLIENT_VERSIONS) {
		ASSERT(value.present());
		setSupportedClientVersions(value.get());
	} else if (option == FDBNetworkOptions::EXTERNAL_CLIENT) {
		MutexHolder holder(lock);
		ASSERT(!value.present() && !networkStartSetup);
		externalClient = true;
		bypassMultiClientApi = true;
		forwardOption = true;
	} else if (option == FDBNetworkOptions::CLIENT_THREADS_PER_VERSION) {
		MutexHolder holder(lock);
		validateOption(value, true, false, false);
		if (networkStartSetup) {
			throw invalid_option();
		}
#if defined(__unixish__)
		threadCount = extractIntOption(value, 1, 1024);
#else
		// multiple client threads are not supported on windows.
		threadCount = extractIntOption(value, 1, 1);
#endif
	} else {
		forwardOption = true;
	}

	if (forwardOption) {
		MutexHolder holder(lock);
		localClient->api->setNetworkOption(option, value);

		if (!bypassMultiClientApi) {
			if (networkSetup) {
				runOnExternalClientsAllThreads(
				    [option, value](Reference<ClientInfo> client) { client->api->setNetworkOption(option, value); });
			} else {
				options.emplace_back(option, value.castTo<Standalone<StringRef>>());
			}
		}
	}
}

void MultiVersionApi::setupNetwork() {
	if (!externalClient) {
		loadEnvironmentVariableNetworkOptions();
	}

	uint64_t transportId = 0;
	{ // lock scope
		MutexHolder holder(lock);
		if (networkStartSetup) {
			throw network_already_setup();
		}

		if (threadCount > 1) {
			disableLocalClient();
		}

		for (auto i : externalClientDescriptions) {
			std::string path = i.second.libPath;
			std::string filename = basename(path);

			// Copy external lib for each thread
			if (externalClients.count(filename) == 0) {
				externalClients[filename] = {};
				for (const auto& tmp : copyExternalLibraryPerThread(path)) {
					externalClients[filename].push_back(Reference<ClientInfo>(
					    new ClientInfo(new DLApi(tmp.first, tmp.second /*unlink on load*/), path)));
				}
			}
		}

		if (externalClients.empty() && localClientDisabled) {
			// SOMEDAY: this should be allowed when it's possible to add external clients after the
			// network is setup.
			//
			// Typically we would create a more specific error for this case, but since we expect
			// this case to go away soon, we can use a trace event and a generic error.
			TraceEvent(SevWarn, "CannotSetupNetwork")
			    .detail("Reason", "Local client is disabled and no external clients configured");

			throw client_invalid_operation();
		}

		networkStartSetup = true;

		if (externalClients.empty()) {
			bypassMultiClientApi = true; // SOMEDAY: we won't be able to set this option once it becomes possible to add
			                             // clients after setupNetwork is called
		}

		if (!bypassMultiClientApi) {
			transportId = (uint64_t(uint32_t(platform::getRandomSeed())) << 32) ^ uint32_t(platform::getRandomSeed());
			if (transportId <= 1)
				transportId += 2;
			localClient->api->setNetworkOption(FDBNetworkOptions::EXTERNAL_CLIENT_TRANSPORT_ID,
			                                   std::to_string(transportId));
		}
		localClient->api->setupNetwork();
	}

	localClient->loadVersion();

	if (!bypassMultiClientApi) {
		runOnExternalClientsAllThreads([this](Reference<ClientInfo> client) {
			TraceEvent("InitializingExternalClient").detail("LibraryPath", client->libPath);
			client->api->selectApiVersion(apiVersion);
			client->loadVersion();
		});

		MutexHolder holder(lock);
		runOnExternalClientsAllThreads([this, transportId](Reference<ClientInfo> client) {
			for (auto option : options) {
				client->api->setNetworkOption(option.first, option.second.castTo<StringRef>());
			}
			client->api->setNetworkOption(FDBNetworkOptions::EXTERNAL_CLIENT_TRANSPORT_ID, std::to_string(transportId));

			client->api->setupNetwork();
		});

		networkSetup = true; // Needs to be guarded by mutex
	} else {
		networkSetup = true;
	}

	options.clear();
	updateSupportedVersions();
}

THREAD_FUNC_RETURN runNetworkThread(void* param) {
	try {
		((ClientInfo*)param)->api->runNetwork();
	} catch (Error& e) {
		TraceEvent(SevError, "ExternalRunNetworkError").error(e);
	} catch (std::exception& e) {
		TraceEvent(SevError, "ExternalRunNetworkError").error(unknown_error()).detail("RootException", e.what());
	} catch (...) {
		TraceEvent(SevError, "ExternalRunNetworkError").error(unknown_error());
	}

	TraceEvent("ExternalNetworkThreadTerminating");
	THREAD_RETURN;
}

void MultiVersionApi::runNetwork() {
	lock.enter();
	if (!networkSetup) {
		lock.leave();
		throw network_not_setup();
	}

	lock.leave();

	std::vector<THREAD_HANDLE> handles;
	if (!bypassMultiClientApi) {
		for (int threadNum = 0; threadNum < threadCount; threadNum++) {
			runOnExternalClients(threadNum, [&handles, threadNum](Reference<ClientInfo> client) {
				if (client->external) {
					std::string threadName = format("fdb-%s-%d", client->releaseVersion.c_str(), threadNum);
					if (threadName.size() > 15) {
						threadName = format("fdb-%s", client->releaseVersion.c_str());
						if (threadName.size() > 15) {
							threadName = "fdb-external";
						}
					}
					handles.push_back(
					    g_network->startThread(&runNetworkThread, client.getPtr(), 0, threadName.c_str()));
				}
			});
		}
	}

	localClient->api->runNetwork();

	for (auto h : handles) {
		waitThread(h);
	}
}

void MultiVersionApi::stopNetwork() {
	lock.enter();
	if (!networkSetup) {
		lock.leave();
		throw network_not_setup();
	}
	lock.leave();

	TraceEvent("MultiVersionStopNetwork");
	localClient->api->stopNetwork();

	if (!bypassMultiClientApi) {
		runOnExternalClientsAllThreads([](Reference<ClientInfo> client) { client->api->stopNetwork(); }, true);
	}
}

void MultiVersionApi::addNetworkThreadCompletionHook(void (*hook)(void*), void* hookParameter) {
	lock.enter();
	if (!networkSetup) {
		lock.leave();
		throw network_not_setup();
	}
	lock.leave();

	localClient->api->addNetworkThreadCompletionHook(hook, hookParameter);

	if (!bypassMultiClientApi) {
		runOnExternalClientsAllThreads([hook, hookParameter](Reference<ClientInfo> client) {
			client->api->addNetworkThreadCompletionHook(hook, hookParameter);
		});
	}
}

// Creates an IDatabase object that represents a connection to the cluster
Reference<IDatabase> MultiVersionApi::createDatabase(const char* clusterFilePath) {
	lock.enter();
	if (!networkSetup) {
		lock.leave();
		throw network_not_setup();
	}
	std::string clusterFile(clusterFilePath);

	if (localClientDisabled) {
		ASSERT(!bypassMultiClientApi);

		int threadIdx = nextThread;
		nextThread = (nextThread + 1) % threadCount;
		lock.leave();

		Reference<IDatabase> localDb = localClient->api->createDatabase(clusterFilePath);
		return Reference<IDatabase>(
		    new MultiVersionDatabase(this, threadIdx, clusterFile, Reference<IDatabase>(), localDb));
	}

	lock.leave();

	ASSERT_LE(threadCount, 1);

	Reference<IDatabase> localDb = localClient->api->createDatabase(clusterFilePath);
	if (bypassMultiClientApi) {
		return localDb;
	} else {
		return Reference<IDatabase>(new MultiVersionDatabase(this, 0, clusterFile, Reference<IDatabase>(), localDb));
	}
}

void MultiVersionApi::updateSupportedVersions() {
	if (networkSetup) {
		Standalone<VectorRef<uint8_t>> versionStr;

		// not mutating the client, so just call on one instance of each client version.
		// thread 0 always exists.
		runOnExternalClients(0, [&versionStr](Reference<ClientInfo> client) {
			const char* ver = client->api->getClientVersion();
			versionStr.append(versionStr.arena(), (uint8_t*)ver, (int)strlen(ver));
			versionStr.append(versionStr.arena(), (uint8_t*)";", 1);
		});

		if (!localClient->failed) {
			const char* local = localClient->api->getClientVersion();
			versionStr.append(versionStr.arena(), (uint8_t*)local, (int)strlen(local));
		} else {
			versionStr.resize(versionStr.arena(), std::max(0, versionStr.size() - 1));
		}

		setNetworkOption(FDBNetworkOptions::SUPPORTED_CLIENT_VERSIONS,
		                 StringRef(versionStr.begin(), versionStr.size()));
	}
}

std::vector<std::string> parseOptionValues(std::string valueStr) {
	std::string specialCharacters = "\\";
	specialCharacters += ENV_VAR_PATH_SEPARATOR;

	std::vector<std::string> values;

	size_t index = 0;
	size_t nextIndex = 0;
	std::stringstream ss;
	while (true) {
		nextIndex = valueStr.find_first_of(specialCharacters, index);
		char c = nextIndex == valueStr.npos ? ENV_VAR_PATH_SEPARATOR : valueStr[nextIndex];

		if (c == '\\') {
			if (valueStr.size() == nextIndex + 1 || specialCharacters.find(valueStr[nextIndex + 1]) == valueStr.npos) {
				throw invalid_option_value();
			}

			ss << valueStr.substr(index, nextIndex - index);
			ss << valueStr[nextIndex + 1];

			index = nextIndex + 2;
		} else if (c == ENV_VAR_PATH_SEPARATOR) {
			ss << valueStr.substr(index, nextIndex - index);
			values.push_back(ss.str());
			ss.str(std::string());

			if (nextIndex == valueStr.npos) {
				break;
			}
			index = nextIndex + 1;
		} else {
			ASSERT(false);
		}
	}

	return values;
}

// This function sets all environment variable options which have not been set previously by a call to this function.
// If an option has multiple values and setting one of those values failed with an error, then only those options
// which were not successfully set will be set on subsequent calls.
void MultiVersionApi::loadEnvironmentVariableNetworkOptions() {
	if (envOptionsLoaded) {
		return;
	}

	for (auto option : FDBNetworkOptions::optionInfo) {
		if (!option.second.hidden) {
			std::string valueStr;
			try {
				if (platform::getEnvironmentVar(("FDB_NETWORK_OPTION_" + option.second.name).c_str(), valueStr)) {
					FDBOptionInfo::ParamType curParamType = option.second.paramType;
					for (auto value : parseOptionValues(valueStr)) {
						Standalone<StringRef> currentValue;
						int64_t intParamVal;
						if (curParamType == FDBOptionInfo::ParamType::Int) {
							try {
								size_t nextIdx;
								intParamVal = std::stoll(value, &nextIdx);
								if (nextIdx != value.length()) {
									throw invalid_option_value();
								}
							} catch (std::exception e) {
								TraceEvent(SevError, "EnvironmentVariableParseIntegerFailed")
								    .detail("Option", option.second.name)
								    .detail("Value", valueStr)
								    .detail("Error", e.what());
								throw invalid_option_value();
							}
							currentValue = StringRef(reinterpret_cast<uint8_t*>(&intParamVal), 8);
						} else {
							currentValue = StringRef(value);
						}
						{ // lock scope
							MutexHolder holder(lock);
							if (setEnvOptions[option.first].count(currentValue) == 0) {
								setNetworkOptionInternal(option.first, currentValue);
								setEnvOptions[option.first].insert(currentValue);
							}
						}
					}
				}
			} catch (Error& e) {
				TraceEvent(SevError, "EnvironmentVariableNetworkOptionFailed")
				    .error(e)
				    .detail("Option", option.second.name)
				    .detail("Value", valueStr);
				throw environment_variable_network_option_failed();
			}
		}
	}

	MutexHolder holder(lock);
	envOptionsLoaded = true;
}

MultiVersionApi::MultiVersionApi()
  : callbackOnMainThread(true), localClientDisabled(false), networkStartSetup(false), networkSetup(false),
    bypassMultiClientApi(false), externalClient(false), apiVersion(0), threadCount(0), envOptionsLoaded(false) {}

MultiVersionApi* MultiVersionApi::api = new MultiVersionApi();

// ClientInfo
void ClientInfo::loadVersion() {
	std::string version = api->getClientVersion();
	if (version == "unknown") {
		protocolVersion = ProtocolVersion(0);
		releaseVersion = "unknown";
		return;
	}

	Standalone<ClientVersionRef> clientVersion = ClientVersionRef(StringRef(version));

	char* next;
	std::string protocolVersionStr = clientVersion.protocolVersion.toString();
	protocolVersion = ProtocolVersion(strtoull(protocolVersionStr.c_str(), &next, 16));

	ASSERT(protocolVersion.version() != 0 && protocolVersion.version() != ULLONG_MAX);
	ASSERT_EQ(next, &protocolVersionStr[protocolVersionStr.length()]);

	releaseVersion = clientVersion.clientVersion.toString();
}

bool ClientInfo::canReplace(Reference<ClientInfo> other) const {
	if (protocolVersion > other->protocolVersion) {
		return true;
	}

	if (protocolVersion == other->protocolVersion && !external) {
		return true;
	}

	return !protocolVersion.isCompatible(other->protocolVersion);
}

// UNIT TESTS
TEST_CASE("/fdbclient/multiversionclient/EnvironmentVariableParsing") {
	auto vals = parseOptionValues("a");
	ASSERT(vals.size() == 1 && vals[0] == "a");

	vals = parseOptionValues("abcde");
	ASSERT(vals.size() == 1 && vals[0] == "abcde");

	vals = parseOptionValues("");
	ASSERT(vals.size() == 1 && vals[0] == "");

	vals = parseOptionValues("a:b:c:d:e");
	ASSERT(vals.size() == 5 && vals[0] == "a" && vals[1] == "b" && vals[2] == "c" && vals[3] == "d" && vals[4] == "e");

	vals = parseOptionValues("\\\\a\\::\\:b:\\\\");
	ASSERT(vals.size() == 3 && vals[0] == "\\a:" && vals[1] == ":b" && vals[2] == "\\");

	vals = parseOptionValues("abcd:");
	ASSERT(vals.size() == 2 && vals[0] == "abcd" && vals[1] == "");

	vals = parseOptionValues(":abcd");
	ASSERT(vals.size() == 2 && vals[0] == "" && vals[1] == "abcd");

	vals = parseOptionValues(":");
	ASSERT(vals.size() == 2 && vals[0] == "" && vals[1] == "");

	try {
		vals = parseOptionValues("\\x");
		ASSERT(false);
	} catch (Error& e) {
		ASSERT_EQ(e.code(), error_code_invalid_option_value);
	}

	return Void();
}

class ValidateFuture final : public ThreadCallback {
public:
	ValidateFuture(ThreadFuture<int> f, ErrorOr<int> expectedValue, std::set<int> legalErrors)
	  : f(f), expectedValue(expectedValue), legalErrors(legalErrors) {}

	bool canFire(int notMadeActive) const override { return true; }

	void fire(const Void& unused, int& userParam) override {
		ASSERT(!f.isError() && !expectedValue.isError() && f.get() == expectedValue.get());
		delete this;
	}

	void error(const Error& e, int& userParam) override {
		ASSERT(legalErrors.count(e.code()) > 0 ||
		       (f.isError() && expectedValue.isError() && f.getError().code() == expectedValue.getError().code()));
		delete this;
	}

private:
	ThreadFuture<int> f;
	ErrorOr<int> expectedValue;
	std::set<int> legalErrors;
};

struct FutureInfo {
	FutureInfo() {
		if (deterministicRandom()->coinflip()) {
			expectedValue = Error(deterministicRandom()->randomInt(1, 100));
		} else {
			expectedValue = deterministicRandom()->randomInt(0, 100);
		}
	}

	FutureInfo(ThreadFuture<int> future, ErrorOr<int> expectedValue, std::set<int> legalErrors = std::set<int>())
	  : future(future), expectedValue(expectedValue), legalErrors(legalErrors) {}

	void validate() {
		int userParam;
		future.callOrSetAsCallback(new ValidateFuture(future, expectedValue, legalErrors), userParam, 0);
	}

	ThreadFuture<int> future;
	ErrorOr<int> expectedValue;
	std::set<int> legalErrors;
	std::vector<THREAD_HANDLE> threads;
};

FutureInfo createVarOnMainThread(bool canBeNever = true) {
	FutureInfo f;

	if (deterministicRandom()->coinflip()) {
		f.future = onMainThread([f, canBeNever]() {
			Future<Void> sleep;
			if (canBeNever && deterministicRandom()->coinflip()) {
				sleep = Never();
			} else {
				sleep = delay(0.1 * deterministicRandom()->random01());
			}

			if (f.expectedValue.isError()) {
				return tagError<int>(sleep, f.expectedValue.getError());
			} else {
				return tag(sleep, f.expectedValue.get());
			}
		});
	} else if (f.expectedValue.isError()) {
		f.future = f.expectedValue.getError();
	} else {
		f.future = f.expectedValue.get();
	}

	return f;
}

THREAD_FUNC setAbort(void* arg) {
	threadSleep(0.1 * deterministicRandom()->random01());
	try {
		((ThreadSingleAssignmentVar<Void>*)arg)->send(Void());
		((ThreadSingleAssignmentVar<Void>*)arg)->delref();
	} catch (Error& e) {
		printf("Caught error in setAbort: %s\n", e.name());
		ASSERT(false);
	}
	THREAD_RETURN;
}

THREAD_FUNC releaseMem(void* arg) {
	threadSleep(0.1 * deterministicRandom()->random01());
	try {
		// Must get for releaseMemory to work
		((ThreadSingleAssignmentVar<int>*)arg)->get();
	} catch (Error&) {
		// Swallow
	}
	try {
		((ThreadSingleAssignmentVar<int>*)arg)->releaseMemory();
	} catch (Error& e) {
		printf("Caught error in releaseMem: %s\n", e.name());
		ASSERT(false);
	}
	THREAD_RETURN;
}

THREAD_FUNC destroy(void* arg) {
	threadSleep(0.1 * deterministicRandom()->random01());
	try {
		((ThreadSingleAssignmentVar<int>*)arg)->cancel();
	} catch (Error& e) {
		printf("Caught error in destroy: %s\n", e.name());
		ASSERT(false);
	}
	THREAD_RETURN;
}

THREAD_FUNC cancel(void* arg) {
	threadSleep(0.1 * deterministicRandom()->random01());
	try {
		((ThreadSingleAssignmentVar<int>*)arg)->addref();
		destroy(arg);
	} catch (Error& e) {
		printf("Caught error in cancel: %s\n", e.name());
		ASSERT(false);
	}
	THREAD_RETURN;
}

ACTOR Future<Void> checkUndestroyedFutures(std::vector<ThreadSingleAssignmentVar<int>*> undestroyed) {
	state int fNum;
	state ThreadSingleAssignmentVar<int>* f;
	state double start = now();

	for (fNum = 0; fNum < undestroyed.size(); ++fNum) {
		f = undestroyed[fNum];

		while (!f->isReady() && start + 5 >= now()) {
			wait(delay(1.0));
		}

		ASSERT(f->isReady());
	}

	wait(delay(1.0));

	for (fNum = 0; fNum < undestroyed.size(); ++fNum) {
		f = undestroyed[fNum];

		ASSERT_EQ(f->debugGetReferenceCount(), 1);
		ASSERT(f->isReady());

		f->cancel();
	}

	return Void();
}

// Common code for tests of single assignment vars. Tests both correctness and thread safety.
// T should be a class that has a static method with the following signature:
//
//     static FutureInfo createThreadFuture(FutureInfo f);
//
// See AbortableTest for an example T type
template <class T>
THREAD_FUNC runSingleAssignmentVarTest(void* arg) {
	noUnseed = true;

	volatile bool* done = (volatile bool*)arg;
	try {
		for (int i = 0; i < 25; ++i) {
			FutureInfo f = createVarOnMainThread(false);
			FutureInfo tf = T::createThreadFuture(f);
			tf.validate();

			tf.future.extractPtr(); // leaks
			for (auto t : tf.threads) {
				waitThread(t);
			}
		}

		for (int numRuns = 0; numRuns < 25; ++numRuns) {
			std::vector<ThreadSingleAssignmentVar<int>*> undestroyed;
			std::vector<THREAD_HANDLE> threads;
			for (int i = 0; i < 10; ++i) {
				FutureInfo f = createVarOnMainThread();
				f.legalErrors.insert(error_code_operation_cancelled);

				FutureInfo tf = T::createThreadFuture(f);
				for (auto t : tf.threads) {
					threads.push_back(t);
				}

				tf.legalErrors.insert(error_code_operation_cancelled);
				tf.validate();

				auto tfp = tf.future.extractPtr();

				if (deterministicRandom()->coinflip()) {
					if (deterministicRandom()->coinflip()) {
						threads.push_back(g_network->startThread(releaseMem, tfp));
					}
					threads.push_back(g_network->startThread(cancel, tfp));
					undestroyed.push_back((ThreadSingleAssignmentVar<int>*)tfp);
				} else {
					threads.push_back(g_network->startThread(destroy, tfp));
				}
			}

			for (auto t : threads) {
				waitThread(t);
			}

			ThreadFuture<Void> checkUndestroyed =
			    onMainThread([undestroyed]() { return checkUndestroyedFutures(undestroyed); });

			checkUndestroyed.blockUntilReady();
		}

		onMainThreadVoid([done]() { *done = true; }, nullptr);
	} catch (Error& e) {
		printf("Caught error in test: %s\n", e.name());
		*done = true;
		ASSERT(false);
	}

	THREAD_RETURN;
}

struct AbortableTest {
	static FutureInfo createThreadFuture(FutureInfo f) {
		ThreadSingleAssignmentVar<Void>* abort = new ThreadSingleAssignmentVar<Void>();
		abort->addref(); // this leaks if abort is never set

		auto newFuture =
		    FutureInfo(abortableFuture(f.future, ThreadFuture<Void>(abort)), f.expectedValue, f.legalErrors);

		if (!abort->isReady() && deterministicRandom()->coinflip()) {
			ASSERT_EQ(abort->status, ThreadSingleAssignmentVarBase::Unset);
			newFuture.threads.push_back(g_network->startThread(setAbort, abort));
		}

		newFuture.legalErrors.insert(error_code_cluster_version_changed);
		return newFuture;
	}
};

TEST_CASE("/fdbclient/multiversionclient/AbortableSingleAssignmentVar") {
	state volatile bool done = false;
	state THREAD_HANDLE thread = g_network->startThread(runSingleAssignmentVarTest<AbortableTest>, (void*)&done);

	while (!done) {
		wait(delay(1.0));
	}

	waitThread(thread);

	return Void();
}

class CAPICallback final : public ThreadCallback {
public:
	CAPICallback(void (*callbackf)(FdbCApi::FDBFuture*, void*), FdbCApi::FDBFuture* f, void* userdata)
	  : callbackf(callbackf), f(f), userdata(userdata) {}

	bool canFire(int notMadeActive) const override { return true; }
	void fire(const Void& unused, int& userParam) override {
		(*callbackf)(f, userdata);
		delete this;
	}
	void error(const Error& e, int& userParam) override {
		(*callbackf)(f, userdata);
		delete this;
	}

private:
	void (*callbackf)(FdbCApi::FDBFuture*, void*);
	FdbCApi::FDBFuture* f;
	void* userdata;
};

struct DLTest {
	static FutureInfo createThreadFuture(FutureInfo f) {
		return FutureInfo(
		    toThreadFuture<int>(getApi(),
		                        (FdbCApi::FDBFuture*)f.future.extractPtr(),
		                        [](FdbCApi::FDBFuture* f, FdbCApi* api) {
			                        ASSERT_GE(((ThreadSingleAssignmentVar<int>*)f)->debugGetReferenceCount(), 1);
			                        return ((ThreadSingleAssignmentVar<int>*)f)->get();
		                        }),
		    f.expectedValue,
		    f.legalErrors);
	}

	static Reference<FdbCApi> getApi() {
		static Reference<FdbCApi> api;
		if (!api) {
			api = makeReference<FdbCApi>();

			// Functions needed for DLSingleAssignmentVar
			api->futureSetCallback = [](FdbCApi::FDBFuture* f, FdbCApi::FDBCallback callback, void* callbackParameter) {
				try {
					CAPICallback* cb = new CAPICallback(callback, f, callbackParameter);
					int ignore;
					((ThreadSingleAssignmentVarBase*)f)->callOrSetAsCallback(cb, ignore, 0);
					return FdbCApi::fdb_error_t(error_code_success);
				} catch (Error& e) {
					return FdbCApi::fdb_error_t(e.code());
				}
			};
			api->futureCancel = [](FdbCApi::FDBFuture* f) {
				((ThreadSingleAssignmentVarBase*)f)->addref();
				((ThreadSingleAssignmentVarBase*)f)->cancel();
			};
			api->futureGetError = [](FdbCApi::FDBFuture* f) {
				return FdbCApi::fdb_error_t(((ThreadSingleAssignmentVarBase*)f)->getErrorCode());
			};
			api->futureDestroy = [](FdbCApi::FDBFuture* f) { ((ThreadSingleAssignmentVarBase*)f)->cancel(); };
		}

		return api;
	}
};

TEST_CASE("/fdbclient/multiversionclient/DLSingleAssignmentVar") {
	state volatile bool done = false;

	MultiVersionApi::api->callbackOnMainThread = true;
	state THREAD_HANDLE thread = g_network->startThread(runSingleAssignmentVarTest<DLTest>, (void*)&done);

	while (!done) {
		wait(delay(1.0));
	}

	waitThread(thread);

	done = false;
	MultiVersionApi::api->callbackOnMainThread = false;
	thread = g_network->startThread(runSingleAssignmentVarTest<DLTest>, (void*)&done);

	while (!done) {
		wait(delay(1.0));
	}

	waitThread(thread);

	return Void();
}

struct MapTest {
	static FutureInfo createThreadFuture(FutureInfo f) {
		FutureInfo newFuture;
		newFuture.legalErrors = f.legalErrors;
		newFuture.future = mapThreadFuture<int, int>(f.future, [f, newFuture](ErrorOr<int> v) {
			if (v.isError()) {
				ASSERT(f.legalErrors.count(v.getError().code()) > 0 ||
				       (f.expectedValue.isError() && f.expectedValue.getError().code() == v.getError().code()));
			} else {
				ASSERT(!f.expectedValue.isError() && f.expectedValue.get() == v.get());
			}

			return newFuture.expectedValue;
		});

		return newFuture;
	}
};

TEST_CASE("/fdbclient/multiversionclient/MapSingleAssignmentVar") {
	state volatile bool done = false;
	state THREAD_HANDLE thread = g_network->startThread(runSingleAssignmentVarTest<MapTest>, (void*)&done);

	while (!done) {
		wait(delay(1.0));
	}

	waitThread(thread);

	return Void();
}

struct FlatMapTest {
	static FutureInfo createThreadFuture(FutureInfo f) {
		FutureInfo mapFuture = createVarOnMainThread();

		return FutureInfo(
		    flatMapThreadFuture<int, int>(
		        f.future,
		        [f, mapFuture](ErrorOr<int> v) {
			        if (v.isError()) {
				        ASSERT(f.legalErrors.count(v.getError().code()) > 0 ||
				               (f.expectedValue.isError() && f.expectedValue.getError().code() == v.getError().code()));
			        } else {
				        ASSERT(!f.expectedValue.isError() && f.expectedValue.get() == v.get());
			        }

			        if (mapFuture.expectedValue.isError() && deterministicRandom()->coinflip()) {
				        return ErrorOr<ThreadFuture<int>>(mapFuture.expectedValue.getError());
			        } else {
				        return ErrorOr<ThreadFuture<int>>(mapFuture.future);
			        }
		        }),
		    mapFuture.expectedValue,
		    f.legalErrors);
	}
};

TEST_CASE("/fdbclient/multiversionclient/FlatMapSingleAssignmentVar") {
	state volatile bool done = false;
	state THREAD_HANDLE thread = g_network->startThread(runSingleAssignmentVarTest<FlatMapTest>, (void*)&done);

	while (!done) {
		wait(delay(1.0));
	}

	waitThread(thread);

	return Void();
}<|MERGE_RESOLUTION|>--- conflicted
+++ resolved
@@ -592,7 +592,6 @@
 	                   "fdb_transaction_get_range_split_points",
 	                   headerVersion >= 700);
 
-<<<<<<< HEAD
 	loadClientFunction(&api->transactionGetBlobGranuleRanges,
 	                   lib,
 	                   fdbCPath,
@@ -600,16 +599,6 @@
 	                   headerVersion >= 710);
 	loadClientFunction(
 	    &api->transactionReadBlobGranules, lib, fdbCPath, "fdb_transaction_read_blob_granules", headerVersion >= 710);
-	loadClientFunction(
-	    &api->futureGetInt64, lib, fdbCPath, headerVersion >= 620 ? "fdb_future_get_int64" : "fdb_future_get_version");
-	loadClientFunction(&api->futureGetUInt64, lib, fdbCPath, "fdb_future_get_uint64", headerVersion >= 700);
-	loadClientFunction(&api->futureGetError, lib, fdbCPath, "fdb_future_get_error");
-	loadClientFunction(&api->futureGetKey, lib, fdbCPath, "fdb_future_get_key");
-	loadClientFunction(&api->futureGetValue, lib, fdbCPath, "fdb_future_get_value");
-	loadClientFunction(&api->futureGetStringArray, lib, fdbCPath, "fdb_future_get_string_array");
-	loadClientFunction(
-	    &api->futureGetKeyRangeArray, lib, fdbCPath, "fdb_future_get_keyrange_array", headerVersion >= 710);
-=======
 	loadClientFunction(&api->futureGetInt64,
 	                   lib,
 	                   fdbCPath,
@@ -620,7 +609,8 @@
 	loadClientFunction(&api->futureGetKey, lib, fdbCPath, "fdb_future_get_key", headerVersion >= 0);
 	loadClientFunction(&api->futureGetValue, lib, fdbCPath, "fdb_future_get_value", headerVersion >= 0);
 	loadClientFunction(&api->futureGetStringArray, lib, fdbCPath, "fdb_future_get_string_array", headerVersion >= 0);
->>>>>>> 404bef2f
+	loadClientFunction(
+	    &api->futureGetKeyRangeArray, lib, fdbCPath, "fdb_future_get_keyrange_array", headerVersion >= 710);
 	loadClientFunction(&api->futureGetKeyArray, lib, fdbCPath, "fdb_future_get_key_array", headerVersion >= 700);
 	loadClientFunction(
 	    &api->futureGetKeyValueArray, lib, fdbCPath, "fdb_future_get_keyvalue_array", headerVersion >= 0);
