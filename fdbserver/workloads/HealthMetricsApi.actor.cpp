--- conflicted
+++ resolved
@@ -168,11 +168,7 @@
 				traceDiskUsage.detail(format("Storage-%s", ss.first.toString().c_str()), storageStats.diskUsage);
 			}
 			TraceEvent traceTLogQueue("TLogQueue");
-<<<<<<< HEAD
-			traceTLogQueue.setMaxFieldLength(10000).setMaxEventLength(11000);
-=======
 			traceTLogQueue.setMaxEventLength(10000);
->>>>>>> c6a9c0a9
 			for (const auto& ss : healthMetrics.tLogQueue) {
 				self->detailedWorstTLogQueue = std::max(self->detailedWorstTLogQueue, ss.second);
 				traceTLogQueue.detail(format("TLog-%s", ss.first.toString().c_str()), ss.second);
