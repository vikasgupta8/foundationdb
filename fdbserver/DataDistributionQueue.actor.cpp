/*
 * DataDistributionQueue.actor.cpp
 *
 * This source file is part of the FoundationDB open source project
 *
 * Copyright 2013-2018 Apple Inc. and the FoundationDB project authors
 *
 * Licensed under the Apache License, Version 2.0 (the "License");
 * you may not use this file except in compliance with the License.
 * You may obtain a copy of the License at
 *
 *     http://www.apache.org/licenses/LICENSE-2.0
 *
 * Unless required by applicable law or agreed to in writing, software
 * distributed under the License is distributed on an "AS IS" BASIS,
 * WITHOUT WARRANTIES OR CONDITIONS OF ANY KIND, either express or implied.
 * See the License for the specific language governing permissions and
 * limitations under the License.
 */

#include <numeric>
#include <limits>

#include "flow/ActorCollection.h"
#include "flow/Util.h"
#include "fdbrpc/sim_validation.h"
#include "fdbclient/SystemData.h"
#include "fdbserver/DataDistribution.actor.h"
#include "fdbclient/DatabaseContext.h"
#include "fdbserver/MoveKeys.actor.h"
#include "fdbserver/Knobs.h"
#include "fdbrpc/simulator.h"
#include "flow/actorcompiler.h"  // This must be the last #include.

#define WORK_FULL_UTILIZATION 10000   // This is not a knob; it is a fixed point scaling factor!

struct RelocateData {
	KeyRange keys;
	int priority;
	int boundaryPriority;
	int healthPriority;

	double startTime;
	UID randomId;
	int workFactor;
	std::vector<UID> src;
	std::vector<UID> completeSources;
	bool wantsNewServers;
	TraceInterval interval;

	RelocateData() : startTime(-1), priority(-1), boundaryPriority(-1), healthPriority(-1), workFactor(0), wantsNewServers(false), interval("QueuedRelocation") {}
	explicit RelocateData( RelocateShard const& rs ) : keys(rs.keys), priority(rs.priority), boundaryPriority(isBoundaryPriority(rs.priority) ? rs.priority : -1), healthPriority(isHealthPriority(rs.priority) ? rs.priority : -1), startTime(now()), randomId(deterministicRandom()->randomUniqueID()), workFactor(0),
		wantsNewServers(
			rs.priority == SERVER_KNOBS->PRIORITY_REBALANCE_OVERUTILIZED_TEAM ||
			rs.priority == SERVER_KNOBS->PRIORITY_REBALANCE_UNDERUTILIZED_TEAM ||
			rs.priority == SERVER_KNOBS->PRIORITY_SPLIT_SHARD ||
			rs.priority == SERVER_KNOBS->PRIORITY_TEAM_REDUNDANT), interval("QueuedRelocation") {}

	static bool isHealthPriority(int priority) {
		return  priority == SERVER_KNOBS->PRIORITY_TEAM_UNHEALTHY || 
				priority == SERVER_KNOBS->PRIORITY_TEAM_2_LEFT ||
				priority == SERVER_KNOBS->PRIORITY_TEAM_1_LEFT ||
				priority == SERVER_KNOBS->PRIORITY_TEAM_0_LEFT ||
				priority == SERVER_KNOBS->PRIORITY_TEAM_REDUNDANT ||
				priority == SERVER_KNOBS->PRIORITY_TEAM_HEALTHY ||
				priority == SERVER_KNOBS->PRIORITY_TEAM_CONTAINS_UNDESIRED_SERVER;
	}

	static bool isBoundaryPriority(int priority) {
		return  priority == SERVER_KNOBS->PRIORITY_SPLIT_SHARD || 
				priority == SERVER_KNOBS->PRIORITY_MERGE_SHARD;
	}

	bool operator> (const RelocateData& rhs) const {
		return priority != rhs.priority ? priority > rhs.priority : ( startTime != rhs.startTime ? startTime < rhs.startTime : randomId > rhs.randomId );
	}

	bool operator== (const RelocateData& rhs) const {
		return priority == rhs.priority && boundaryPriority == rhs.boundaryPriority && healthPriority == rhs.healthPriority && keys == rhs.keys && startTime == rhs.startTime && workFactor == rhs.workFactor && src == rhs.src && completeSources == rhs.completeSources && wantsNewServers == rhs.wantsNewServers && randomId == rhs.randomId;
	}
};

class ParallelTCInfo : public ReferenceCounted<ParallelTCInfo>, public IDataDistributionTeam {
public:
	vector<Reference<IDataDistributionTeam>> teams;
	vector<UID> tempServerIDs;

	ParallelTCInfo() { }

	void addTeam(Reference<IDataDistributionTeam> team) {
		teams.push_back(team);
	}

	void clear() {
		teams.clear();
	}

	int64_t sum(std::function<int64_t(Reference<IDataDistributionTeam>)> func) {
		int64_t result = 0;
		for (auto it = teams.begin(); it != teams.end(); it++) {
			result += func(*it);
		}
		return result;
	}

	template<class T>
	vector<T> collect(std::function < vector<T>(Reference<IDataDistributionTeam>)> func) {
		vector<T> result;

		for (auto it = teams.begin(); it != teams.end(); it++) {
			vector<T> newItems = func(*it);
			result.insert(result.end(), newItems.begin(), newItems.end());
		}
		return result;
	}

	bool any(std::function<bool(Reference<IDataDistributionTeam>)> func) {
		for (auto it = teams.begin(); it != teams.end(); it++) {
			if (func(*it)) {
				return true;
			}
		}
		return false;
	}

	bool all(std::function<bool(Reference<IDataDistributionTeam>)> func) {
		return !any([func](Reference<IDataDistributionTeam> team) {
			return !func(team);
		});
	}

	virtual vector<StorageServerInterface> getLastKnownServerInterfaces() {
		return collect<StorageServerInterface>([](Reference<IDataDistributionTeam> team) {
			return team->getLastKnownServerInterfaces();
		});
	}

	virtual int size() {
		int totalSize = 0;
		for (auto it = teams.begin(); it != teams.end(); it++) {
			totalSize += (*it)->size();
		}
		return totalSize;
	}

	virtual vector<UID> const& getServerIDs() {
		tempServerIDs.clear();
		for (auto it = teams.begin(); it != teams.end(); it++) {
			vector<UID> const& childIDs = (*it)->getServerIDs();
			tempServerIDs.insert(tempServerIDs.end(), childIDs.begin(), childIDs.end());
		}
		return tempServerIDs;
	}

	virtual void addDataInFlightToTeam(int64_t delta) {
		for (auto it = teams.begin(); it != teams.end(); it++) {
			(*it)->addDataInFlightToTeam(delta);
		}
	}

	virtual int64_t getDataInFlightToTeam() {
		return sum([](Reference<IDataDistributionTeam> team) {
			return team->getDataInFlightToTeam();
		});
	}

	virtual int64_t getLoadBytes(bool includeInFlight = true, double inflightPenalty = 1.0 ) {
		return sum([includeInFlight, inflightPenalty](Reference<IDataDistributionTeam> team) {
			return team->getLoadBytes(includeInFlight, inflightPenalty);
		});
	}

	virtual int64_t getMinAvailableSpace(bool includeInFlight = true) {
		int64_t result = std::numeric_limits<int64_t>::max();
		for (auto it = teams.begin(); it != teams.end(); it++) {
			result = std::min(result, (*it)->getMinAvailableSpace(includeInFlight));
		}
		return result;
	}

	virtual double getMinAvailableSpaceRatio(bool includeInFlight = true) {
		double result = std::numeric_limits<double>::max();
		for (auto it = teams.begin(); it != teams.end(); it++) {
			result = std::min(result, (*it)->getMinAvailableSpaceRatio(includeInFlight));
		}
		return result;
	}

<<<<<<< HEAD
	virtual bool hasHealthyAvailableSpace() {
		return all([](Reference<IDataDistributionTeam> team) {
			return team->hasHealthyAvailableSpace();
=======
	virtual bool hasHealthyFreeSpace(double minRatio, int64_t minFreeSpace) {
		return all([minRatio, minFreeSpace](Reference<IDataDistributionTeam> team) {
			return team->hasHealthyFreeSpace(minRatio, minFreeSpace);
>>>>>>> 9e84fa96
		});
	}

	virtual Future<Void> updateStorageMetrics() {
		vector<Future<Void>> futures;

		for (auto it = teams.begin(); it != teams.end(); it++) {
			futures.push_back((*it)->updateStorageMetrics());
		}
		return waitForAll(futures);
	}

	virtual bool isOptimal() {
		return all([](Reference<IDataDistributionTeam> team) {
			return team->isOptimal();
		});
	}

	virtual bool isWrongConfiguration() {
		return any([](Reference<IDataDistributionTeam> team) {
			return team->isWrongConfiguration();
		});
	}
	virtual void setWrongConfiguration(bool wrongConfiguration) {
		for (auto it = teams.begin(); it != teams.end(); it++) {
			(*it)->setWrongConfiguration(wrongConfiguration);
		}
	}

	virtual bool isHealthy() {
		return all([](Reference<IDataDistributionTeam> team) {
			return team->isHealthy();
		});
	}

	virtual void setHealthy(bool h) {
		for (auto it = teams.begin(); it != teams.end(); it++) {
			(*it)->setHealthy(h);
		}
	}
	virtual int getPriority() {
		int priority = 0;
		for (auto it = teams.begin(); it != teams.end(); it++) {
			priority = std::max(priority, (*it)->getPriority());
		}
		return priority;
	}

	virtual void setPriority(int p) {
		for (auto it = teams.begin(); it != teams.end(); it++) {
			(*it)->setPriority(p);
		}
	}
	virtual void addref() { ReferenceCounted<ParallelTCInfo>::addref(); }
	virtual void delref() { ReferenceCounted<ParallelTCInfo>::delref(); }

	virtual void addServers(const std::vector<UID>& servers) {
		ASSERT(!teams.empty());
		teams[0]->addServers(servers);
	}
};

struct Busyness {
	vector<int> ledger;

	Busyness() : ledger( 10, 0 ) {}

	bool canLaunch( int prio, int work ) {
		ASSERT( prio > 0 && prio < 1000 );
		return ledger[ prio / 100 ] <= WORK_FULL_UTILIZATION - work;  // allow for rounding errors in double division
	}
	void addWork( int prio, int work ) {
		ASSERT( prio > 0 && prio < 1000 );
		for( int i = 0; i <= (prio / 100); i++ )
			ledger[i] += work;
	}
	void removeWork( int prio, int work ) {
		addWork( prio, -work );
	}
	std::string toString() {
		std::string result;
		for(int i = 1; i < ledger.size();) {
			int j = i+1;
			while(j < ledger.size() && ledger[i] == ledger[j])
				j++;
			if(i != 1)
				result += ", ";
			result += i+1 == j ? format("%03d", i*100) : format("%03d/%03d", i*100, (j-1)*100);
			result += format("=%1.02f", (float)ledger[i] / WORK_FULL_UTILIZATION);
			i = j;
		}
		return result;
	}
};

// find the "workFactor" for this, were it launched now
int getWorkFactor( RelocateData const& relocation ) {
	// Avoid the divide by 0!
	ASSERT( relocation.src.size() );

	if( relocation.healthPriority == SERVER_KNOBS->PRIORITY_TEAM_1_LEFT || relocation.healthPriority == SERVER_KNOBS->PRIORITY_TEAM_0_LEFT )
		return WORK_FULL_UTILIZATION / SERVER_KNOBS->RELOCATION_PARALLELISM_PER_SOURCE_SERVER;
	else if( relocation.healthPriority == SERVER_KNOBS->PRIORITY_TEAM_2_LEFT )
		return WORK_FULL_UTILIZATION / 2 / SERVER_KNOBS->RELOCATION_PARALLELISM_PER_SOURCE_SERVER;
	else // for now we assume that any message at a lower priority can best be assumed to have a full team left for work
		return WORK_FULL_UTILIZATION / relocation.src.size() / SERVER_KNOBS->RELOCATION_PARALLELISM_PER_SOURCE_SERVER;
}

// Data movement's resource control: Do not overload source servers used for the RelocateData
// return true if servers are not too busy to launch the relocation
bool canLaunch( RelocateData & relocation, int teamSize, std::map<UID, Busyness> & busymap,
		std::vector<RelocateData> cancellableRelocations ) {
	// assert this has not already been launched
	ASSERT( relocation.workFactor == 0 );
	ASSERT( relocation.src.size() != 0 );

	// find the "workFactor" for this, were it launched now
	int workFactor = getWorkFactor( relocation );
	int neededServers = std::max( 1, (int)relocation.src.size() - teamSize + 1 );
	// see if each of the SS can launch this task
	for( int i = 0; i < relocation.src.size(); i++ ) {
		// For each source server for this relocation, copy and modify its busyness to reflect work that WOULD be cancelled
		auto busyCopy = busymap[ relocation.src[i] ];
		for( int j = 0; j < cancellableRelocations.size(); j++ ) {
			auto& servers = cancellableRelocations[j].src;
			if( std::count( servers.begin(), servers.end(), relocation.src[i] ) )
				busyCopy.removeWork( cancellableRelocations[j].priority, cancellableRelocations[j].workFactor );
		}
		// Use this modified busyness to check if this relocation could be launched
		if( busyCopy.canLaunch( relocation.priority, workFactor ) ) {
			--neededServers;
			if( neededServers == 0 )
				return true;
		}
	}
	return false;
}

// update busyness for each server
void launch( RelocateData & relocation, std::map<UID, Busyness> & busymap ) {
	// if we are here this means that we can launch and should adjust all the work the servers can do
	relocation.workFactor = getWorkFactor( relocation );
	for( int i = 0; i < relocation.src.size(); i++ )
		busymap[ relocation.src[i] ].addWork( relocation.priority, relocation.workFactor );
}

void complete( RelocateData const& relocation, std::map<UID, Busyness> & busymap ) {
	ASSERT( relocation.workFactor > 0 );
	for( int i = 0; i < relocation.src.size(); i++ )
		busymap[ relocation.src[i] ].removeWork( relocation.priority, relocation.workFactor );
}

Future<Void> dataDistributionRelocator( struct DDQueueData* const& self, RelocateData const& rd );

struct DDQueueData {
	UID distributorId;
	MoveKeysLock lock;
	Database cx;

	std::vector<TeamCollectionInterface> teamCollections;
	Reference<ShardsAffectedByTeamFailure> shardsAffectedByTeamFailure;
	PromiseStream<Promise<int64_t>> getAverageShardBytes;

	FlowLock startMoveKeysParallelismLock;
	FlowLock finishMoveKeysParallelismLock;

	int activeRelocations;
	int queuedRelocations;
	int64_t bytesWritten;
	int teamSize;

	std::map<UID, Busyness> busymap;

	KeyRangeMap< RelocateData > queueMap;
	std::set<RelocateData, std::greater<RelocateData>> fetchingSourcesQueue;
	std::set<RelocateData, std::greater<RelocateData>> fetchKeysComplete;
	KeyRangeActorMap getSourceActors;
	std::map<UID, std::set<RelocateData, std::greater<RelocateData>>> queue; //Key UID is serverID, value is the serverID's set of RelocateData to relocate

	KeyRangeMap< RelocateData > inFlight;
	KeyRangeActorMap inFlightActors; //Key: RelocatData, Value: Actor to move the data

	Promise<Void> error;
	PromiseStream<RelocateData> dataTransferComplete;
	PromiseStream<RelocateData> relocationComplete;
	PromiseStream<RelocateData> fetchSourceServersComplete;

	PromiseStream<RelocateShard> output;
	FutureStream<RelocateShard> input;
	PromiseStream<GetMetricsRequest> getShardMetrics;

	double* lastLimited;
	double lastInterval;
	int suppressIntervals;

	Reference<AsyncVar<bool>> rawProcessingUnhealthy; //many operations will remove relocations before adding a new one, so delay a small time before settling on a new number.

	std::map<int, int> priority_relocations;
	int unhealthyRelocations;
	void startRelocation(int priority, int healthPriority) {
		// Although PRIORITY_TEAM_REDUNDANT has lower priority than split and merge shard movement,
		// we must count it into unhealthyRelocations; because team removers relies on unhealthyRelocations to
		// ensure a team remover will not start before the previous one finishes removing a team and move away data
		// NOTE: split and merge shard have higher priority. If they have to wait for unhealthyRelocations = 0,
		// deadlock may happen: split/merge shard waits for unhealthyRelocations, while blocks team_redundant.
		if (healthPriority == SERVER_KNOBS->PRIORITY_TEAM_UNHEALTHY || healthPriority == SERVER_KNOBS->PRIORITY_TEAM_2_LEFT ||
		 healthPriority == SERVER_KNOBS->PRIORITY_TEAM_1_LEFT || healthPriority == SERVER_KNOBS->PRIORITY_TEAM_0_LEFT || healthPriority == SERVER_KNOBS->PRIORITY_TEAM_REDUNDANT) { 
			unhealthyRelocations++;
			rawProcessingUnhealthy->set(true);
		}
		priority_relocations[priority]++;
	}
	void finishRelocation(int priority, int healthPriority) {
		if (healthPriority == SERVER_KNOBS->PRIORITY_TEAM_UNHEALTHY || healthPriority == SERVER_KNOBS->PRIORITY_TEAM_2_LEFT ||
		 healthPriority == SERVER_KNOBS->PRIORITY_TEAM_1_LEFT || healthPriority == SERVER_KNOBS->PRIORITY_TEAM_0_LEFT || healthPriority == SERVER_KNOBS->PRIORITY_TEAM_REDUNDANT) {
			unhealthyRelocations--;
			ASSERT(unhealthyRelocations >= 0);
			if(unhealthyRelocations == 0) {
				rawProcessingUnhealthy->set(false);
			}
		} 
		priority_relocations[priority]--;
	}

	DDQueueData( UID mid, MoveKeysLock lock, Database cx, std::vector<TeamCollectionInterface> teamCollections,
		Reference<ShardsAffectedByTeamFailure> sABTF, PromiseStream<Promise<int64_t>> getAverageShardBytes,
		int teamSize, PromiseStream<RelocateShard> output, FutureStream<RelocateShard> input, PromiseStream<GetMetricsRequest> getShardMetrics, double* lastLimited ) :
			activeRelocations( 0 ), queuedRelocations( 0 ), bytesWritten ( 0 ), teamCollections( teamCollections ),
			shardsAffectedByTeamFailure( sABTF ), getAverageShardBytes( getAverageShardBytes ), distributorId( mid ), lock( lock ),
			cx( cx ), teamSize( teamSize ), output( output ), input( input ), getShardMetrics( getShardMetrics ), startMoveKeysParallelismLock( SERVER_KNOBS->DD_MOVE_KEYS_PARALLELISM ),
			finishMoveKeysParallelismLock( SERVER_KNOBS->DD_MOVE_KEYS_PARALLELISM ), lastLimited(lastLimited),
			suppressIntervals(0), lastInterval(0), unhealthyRelocations(0), rawProcessingUnhealthy( new AsyncVar<bool>(false) ) {}

	void validate() {
		if( EXPENSIVE_VALIDATION ) {
			for( auto it = fetchingSourcesQueue.begin(); it != fetchingSourcesQueue.end(); ++it ) {
				// relocates in the fetching queue do not have src servers yet.
				if( it->src.size() )
					TraceEvent(SevError, "DDQueueValidateError1").detail("Problem", "relocates in the fetching queue do not have src servers yet");

				// relocates in the fetching queue do not have a work factor yet.
				if( it->workFactor != 0.0 )
					TraceEvent(SevError, "DDQueueValidateError2").detail("Problem", "relocates in the fetching queue do not have a work factor yet");

				// relocates in the fetching queue are in the queueMap.
				auto range = queueMap.rangeContaining( it->keys.begin );
				if( range.value() != *it || range.range() != it->keys )
					TraceEvent(SevError, "DDQueueValidateError3").detail("Problem", "relocates in the fetching queue are in the queueMap");
			}

			/*
			for( auto it = queue.begin(); it != queue.end(); ++it ) {
				for( auto rdit = it->second.begin(); rdit != it->second.end(); ++rdit ) {
					// relocates in the queue are in the queueMap exactly.
					auto range = queueMap.rangeContaining( rdit->keys.begin );
					if( range.value() != *rdit || range.range() != rdit->keys )
						TraceEvent(SevError, "DDQueueValidateError4").detail("Problem", "relocates in the queue are in the queueMap exactly")
						.detail("RangeBegin", range.range().begin)
						.detail("RangeEnd", range.range().end)
						.detail("RelocateBegin2", range.value().keys.begin)
						.detail("RelocateEnd2", range.value().keys.end)
						.detail("RelocateStart", range.value().startTime)
						.detail("MapStart", rdit->startTime)
						.detail("RelocateWork", range.value().workFactor)
						.detail("MapWork", rdit->workFactor)
						.detail("RelocateSrc", range.value().src.size())
						.detail("MapSrc", rdit->src.size())
						.detail("RelocatePrio", range.value().priority)
						.detail("MapPrio", rdit->priority);

					// relocates in the queue have src servers
					if( !rdit->src.size() )
						TraceEvent(SevError, "DDQueueValidateError5").detail("Problem", "relocates in the queue have src servers");

					// relocates in the queue do not have a work factor yet.
					if( rdit->workFactor != 0.0 )
						TraceEvent(SevError, "DDQueueValidateError6").detail("Problem", "relocates in the queue do not have a work factor yet");

					bool contains = false;
					for( int i = 0; i < rdit->src.size(); i++ ) {
						if( rdit->src[i] == it->first ) {
							contains = true;
							break;
						}
					}
					if( !contains )
						TraceEvent(SevError, "DDQueueValidateError7").detail("Problem", "queued relocate data does not include ss under which its filed");
				}
			}*/

			auto inFlightRanges = inFlight.ranges();
			for( auto it = inFlightRanges.begin(); it != inFlightRanges.end(); ++it ) {
				for( int i = 0; i < it->value().src.size(); i++ ) {
					// each server in the inFlight map is in the busymap
					if( !busymap.count( it->value().src[i] ) )
						TraceEvent(SevError, "DDQueueValidateError8").detail("Problem", "each server in the inFlight map is in the busymap");

					// relocate data that is inFlight is not also in the queue
					if( queue[it->value().src[i]].count( it->value() ) )
						TraceEvent(SevError, "DDQueueValidateError9").detail("Problem", "relocate data that is inFlight is not also in the queue");
				}

				// in flight relocates have source servers
				if( it->value().startTime != -1 && !it->value().src.size() )
					TraceEvent(SevError, "DDQueueValidateError10").detail("Problem", "in flight relocates have source servers");

				if( inFlightActors.liveActorAt( it->range().begin ) ) {
					// the key range in the inFlight map matches the key range in the RelocateData message
					if( it->value().keys != it->range() )
						TraceEvent(SevError, "DDQueueValidateError11").detail("Problem", "the key range in the inFlight map matches the key range in the RelocateData message");
				}
			}

			for( auto it = busymap.begin(); it != busymap.end(); ++it ) {
				for( int i = 0; i < it->second.ledger.size() - 1; i++ ) {
					if( it->second.ledger[i] < it->second.ledger[i+1] )
						TraceEvent(SevError, "DDQueueValidateError12").detail("Problem", "ascending ledger problem")
						.detail("LedgerLevel", i).detail("LedgerValueA", it->second.ledger[i]).detail("LedgerValueB", it->second.ledger[i+1]);
					if( it->second.ledger[i] < 0.0 )
						TraceEvent(SevError, "DDQueueValidateError13").detail("Problem", "negative ascending problem")
						.detail("LedgerLevel", i).detail("LedgerValue", it->second.ledger[i]);
				}
			}

			std::set<RelocateData, std::greater<RelocateData>> queuedRelocationsMatch;
			for(auto it = queue.begin(); it != queue.end(); ++it)
				queuedRelocationsMatch.insert( it->second.begin(), it->second.end() );
			ASSERT( queuedRelocations == queuedRelocationsMatch.size() + fetchingSourcesQueue.size() );

			int testActive = 0;
			for(auto it = priority_relocations.begin(); it != priority_relocations.end(); ++it )
				testActive += it->second;
			ASSERT( activeRelocations + queuedRelocations == testActive );
		}
	}

	ACTOR Future<Void> getSourceServersForRange( Database cx, RelocateData input, PromiseStream<RelocateData> output ) {
		state std::set<UID> servers;
		state Transaction tr(cx);

		// FIXME: is the merge case needed
		if( input.priority == SERVER_KNOBS->PRIORITY_MERGE_SHARD ) {
			wait( delay( 0.5, decrementPriority(decrementPriority(TaskPriority::DataDistribution )) ) );
		} else {
			wait( delay( 0.0001, TaskPriority::DataDistributionLaunch ) );
		}

		loop {
			servers.clear();
			tr.setOption( FDBTransactionOptions::PRIORITY_SYSTEM_IMMEDIATE );
			try {
				Standalone<RangeResultRef> keyServersEntries  = wait(
					tr.getRange( lastLessOrEqual( keyServersKey( input.keys.begin ) ),
						firstGreaterOrEqual( keyServersKey( input.keys.end ) ), SERVER_KNOBS->DD_QUEUE_MAX_KEY_SERVERS ) );

				if(keyServersEntries.size() < SERVER_KNOBS->DD_QUEUE_MAX_KEY_SERVERS) {
					for( int shard = 0; shard < keyServersEntries.size(); shard++ ) {
						vector<UID> src, dest;
						decodeKeyServersValue( keyServersEntries[shard].value, src, dest );
						ASSERT( src.size() );
						for( int i = 0; i < src.size(); i++ ) {
							servers.insert( src[i] );
						}
						if(shard == 0) {
							input.completeSources = src;
						} else {
							for(int i = 0; i < input.completeSources.size(); i++) {
								if(std::find(src.begin(), src.end(), input.completeSources[i]) == src.end()) {
									swapAndPop(&input.completeSources, i--);
								}
							}
						}
					}

					ASSERT(servers.size() > 0);
				}

				// If the size of keyServerEntries is large, then just assume we are using all storage servers
				// Why the size can be large?
				// When a shard is inflight and DD crashes, some destination servers may have already got the data.
				// The new DD will treat the destination servers as source servers. So the size can be large.
				else {
					Standalone<RangeResultRef> serverList = wait( tr.getRange( serverListKeys, CLIENT_KNOBS->TOO_MANY ) );
					ASSERT( !serverList.more && serverList.size() < CLIENT_KNOBS->TOO_MANY );

					for(auto s = serverList.begin(); s != serverList.end(); ++s)
						servers.insert(decodeServerListValue( s->value ).id());

					ASSERT(servers.size() > 0);
				}

				break;
			} catch( Error& e ) {
				wait( tr.onError(e) );
			}
		}

		input.src = std::vector<UID>( servers.begin(), servers.end() );
		output.send( input );
		return Void();
	}

	//This function cannot handle relocation requests which split a shard into three pieces
	void queueRelocation( RelocateShard rs, std::set<UID> &serversToLaunchFrom ) {
		//TraceEvent("QueueRelocationBegin").detail("Begin", rd.keys.begin).detail("End", rd.keys.end);

		// remove all items from both queues that are fully contained in the new relocation (i.e. will be overwritten)
		RelocateData rd(rs);
		bool hasHealthPriority = RelocateData::isHealthPriority( rd.priority );
		bool hasBoundaryPriority = RelocateData::isBoundaryPriority( rd.priority );
		
		auto ranges = queueMap.intersectingRanges( rd.keys );
		for(auto r = ranges.begin(); r != ranges.end(); ++r ) {
			RelocateData& rrs = r->value();

			auto fetchingSourcesItr = fetchingSourcesQueue.find(rrs);
			bool foundActiveFetching = fetchingSourcesItr != fetchingSourcesQueue.end();
			std::set<RelocateData, std::greater<RelocateData>>* firstQueue;
			std::set<RelocateData, std::greater<RelocateData>>::iterator firstRelocationItr;
			bool foundActiveRelocation = false;

			if( !foundActiveFetching && rrs.src.size() ) {
				firstQueue = &queue[rrs.src[0]];
				firstRelocationItr = firstQueue->find( rrs );
				foundActiveRelocation = firstRelocationItr != firstQueue->end();
			}

			// If there is a queued job that wants data relocation which we are about to cancel/modify,
			//  make sure that we keep the relocation intent for the job that we queue up
			if( foundActiveFetching || foundActiveRelocation ) {
				rd.wantsNewServers |= rrs.wantsNewServers;
				rd.startTime = std::min( rd.startTime, rrs.startTime );
				if(!hasHealthPriority) {
					rd.healthPriority = std::max(rd.healthPriority, rrs.healthPriority);
				}
				if(!hasBoundaryPriority) {
					rd.boundaryPriority = std::max(rd.boundaryPriority, rrs.boundaryPriority);
				}
				rd.priority = std::max(rd.priority, std::max(rd.boundaryPriority, rd.healthPriority));
			}

			if( rd.keys.contains( rrs.keys ) ) {
				if(foundActiveFetching)
					fetchingSourcesQueue.erase( fetchingSourcesItr );
				else if(foundActiveRelocation) {
					firstQueue->erase( firstRelocationItr );
					for( int i = 1; i < rrs.src.size(); i++ )
						queue[rrs.src[i]].erase( rrs );
				}
			}

			if( foundActiveFetching || foundActiveRelocation ) {
				serversToLaunchFrom.insert( rrs.src.begin(), rrs.src.end() );
				/*TraceEvent(rrs.interval.end(), mi.id()).detail("Result","Cancelled")
					.detail("WasFetching", foundActiveFetching).detail("Contained", rd.keys.contains( rrs.keys ));*/
				queuedRelocations--;
				finishRelocation(rrs.priority, rrs.healthPriority);
			}
		}

		// determine the final state of the relocations map
		auto affectedQueuedItems = queueMap.getAffectedRangesAfterInsertion( rd.keys, rd );

		// put the new request into the global map of requests (modifies the ranges already present)
		queueMap.insert( rd.keys, rd );

		// cancel all the getSourceServers actors that intersect the new range that we will be getting
		getSourceActors.cancel( KeyRangeRef( affectedQueuedItems.front().begin, affectedQueuedItems.back().end ) );

		// update fetchingSourcesQueue and the per-server queue based on truncated ranges after insertion, (re-)launch getSourceServers
		auto queueMapItr = queueMap.rangeContaining(affectedQueuedItems[0].begin);
		for(int r = 0; r < affectedQueuedItems.size(); ++r, ++queueMapItr) {
			//ASSERT(queueMapItr->value() == queueMap.rangeContaining(affectedQueuedItems[r].begin)->value());
			RelocateData& rrs = queueMapItr->value();

			if( rrs.src.size() == 0 && ( rrs.keys == rd.keys || fetchingSourcesQueue.erase(rrs) > 0 ) ) {
				rrs.keys = affectedQueuedItems[r];

				rrs.interval = TraceInterval("QueuedRelocation");
				/*TraceEvent(rrs.interval.begin(), distributorId);
				  .detail("KeyBegin", rrs.keys.begin).detail("KeyEnd", rrs.keys.end)
					.detail("Priority", rrs.priority).detail("WantsNewServers", rrs.wantsNewServers);*/
				queuedRelocations++;
				startRelocation(rrs.priority, rrs.healthPriority);

				fetchingSourcesQueue.insert( rrs );
				getSourceActors.insert( rrs.keys, getSourceServersForRange( cx, rrs, fetchSourceServersComplete ) );
			} else {
				RelocateData newData( rrs );
				newData.keys = affectedQueuedItems[r];
				ASSERT( rrs.src.size() || rrs.startTime == -1 );

				bool foundActiveRelocation = false;
				for( int i = 0; i < rrs.src.size(); i++ ) {
					auto& serverQueue = queue[rrs.src[i]];

					if( serverQueue.erase(rrs) > 0 ) {
						if( !foundActiveRelocation ) {
							newData.interval = TraceInterval("QueuedRelocation");
							/*TraceEvent(newData.interval.begin(), distributorId);
							  .detail("KeyBegin", newData.keys.begin).detail("KeyEnd", newData.keys.end)
								.detail("Priority", newData.priority).detail("WantsNewServers", newData.wantsNewServers);*/
							queuedRelocations++;
							startRelocation(newData.priority, newData.healthPriority);
							foundActiveRelocation = true;
						}

						serverQueue.insert( newData );
					}
					else
						break;
				}

				// We update the keys of a relocation even if it is "dead" since it helps validate()
				rrs.keys = affectedQueuedItems[r];
				rrs.interval = newData.interval;
			}
		}

		/*TraceEvent("ReceivedRelocateShard", distributorId)
		  .detail("KeyBegin", rd.keys.begin)
		  .detail("KeyEnd", rd.keys.end)
			.detail("Priority", rd.priority)
			.detail("AffectedRanges", affectedQueuedItems.size()); */
	}

	void completeSourceFetch( const RelocateData& results ) {
		ASSERT( fetchingSourcesQueue.count( results ) );

		//logRelocation( results, "GotSourceServers" );

		fetchingSourcesQueue.erase( results );
		queueMap.insert( results.keys, results );
		for( int i = 0; i < results.src.size(); i++ ) {
			queue[results.src[i]].insert( results );
		}
	}

	void logRelocation( const RelocateData& rd, const char *title ) {
		std::string busyString;
		for(int i = 0; i < rd.src.size() && i < teamSize * 2; i++)
			busyString += describe(rd.src[i]) + " - (" + busymap[ rd.src[i] ].toString() + "); ";

		TraceEvent(title, distributorId)
			.detail("KeyBegin", rd.keys.begin)
			.detail("KeyEnd", rd.keys.end)
			.detail("Priority", rd.priority)
			.detail("WorkFactor", rd.workFactor)
			.detail("SourceServerCount", rd.src.size())
			.detail("SourceServers", describe(rd.src, teamSize * 2))
			.detail("SourceBusyness", busyString);
	}

	void launchQueuedWork( KeyRange keys ) {
		//combine all queued work in the key range and check to see if there is anything to launch
		std::set<RelocateData, std::greater<RelocateData>> combined;
		auto f = queueMap.intersectingRanges( keys );
		for(auto it = f.begin(); it != f.end(); ++it) {
			if( it->value().src.size() && queue[it->value().src[0]].count( it->value() ) )
				combined.insert( it->value() );
		}
		launchQueuedWork( combined );
	}

	void launchQueuedWork( std::set<UID> serversToLaunchFrom ) {
		//combine all work from the source servers to see if there is anything new to launch
		std::set<RelocateData, std::greater<RelocateData>> combined;
		for( auto id : serversToLaunchFrom ) {
			auto& queuedWork = queue[id];
			auto it = queuedWork.begin();
			for( int j = 0; j < teamSize && it != queuedWork.end(); j++) {
				combined.insert( *it );
				++it;
			}
		}
		launchQueuedWork( combined );
	}

	void launchQueuedWork( RelocateData launchData ) {
		//check a single RelocateData to see if it can be launched
		std::set<RelocateData, std::greater<RelocateData>> combined;
		combined.insert( launchData );
		launchQueuedWork( combined );
	}

	void launchQueuedWork( std::set<RelocateData, std::greater<RelocateData>> combined ) {
		int startedHere = 0;
		double startTime = now();
		// kick off relocators from items in the queue as need be
		std::set<RelocateData, std::greater<RelocateData>>::iterator it = combined.begin();
		for(; it != combined.end(); it++ ) {
			RelocateData rd( *it );

			bool overlappingInFlight = false;
			auto intersectingInFlight = inFlight.intersectingRanges( rd.keys );
			for(auto it = intersectingInFlight.begin(); it != intersectingInFlight.end(); ++it) {
				if (fetchKeysComplete.count(it->value()) && inFlightActors.liveActorAt(it->range().begin) &&
				    !rd.keys.contains(it->range()) && it->value().priority >= rd.priority &&
				    rd.healthPriority < SERVER_KNOBS->PRIORITY_TEAM_UNHEALTHY) {
					/*TraceEvent("OverlappingInFlight", distributorId)
						.detail("KeyBegin", it->value().keys.begin)
						.detail("KeyEnd", it->value().keys.end)
						.detail("Priority", it->value().priority);*/
					overlappingInFlight = true;
					break;
				}
			}

			if( overlappingInFlight ) {
				//logRelocation( rd, "SkippingOverlappingInFlight" );
				continue;
			}

			// Because the busyness of a server is decreased when a superseding relocation is issued, we
			//  need to consider what the busyness of a server WOULD be if
			auto containedRanges = inFlight.containedRanges( rd.keys );
			std::vector<RelocateData> cancellableRelocations;
			for(auto it = containedRanges.begin(); it != containedRanges.end(); ++it) {
				if( inFlightActors.liveActorAt( it->range().begin ) ) {
					cancellableRelocations.push_back( it->value() );
				}
			}

			// Data movement avoids overloading source servers in moving data.
			// SOMEDAY: the list of source servers may be outdated since they were fetched when the work was put in the queue
			// FIXME: we need spare capacity even when we're just going to be cancelling work via TEAM_HEALTHY
			if( !canLaunch( rd, teamSize, busymap, cancellableRelocations ) ) {
				//logRelocation( rd, "SkippingQueuedRelocation" );
				continue;
			}

			// From now on, the source servers for the RelocateData rd have enough resource to move the data away,
			// because they do not have too much inflight data movement.

			//logRelocation( rd, "LaunchingRelocation" );

			//TraceEvent(rd.interval.end(), distributorId).detail("Result","Success");
			queuedRelocations--;
			finishRelocation(rd.priority, rd.healthPriority);

			// now we are launching: remove this entry from the queue of all the src servers
			for( int i = 0; i < rd.src.size(); i++ ) {
				ASSERT( queue[rd.src[i]].erase(rd) );
			}

			// If there is a job in flight that wants data relocation which we are about to cancel/modify,
			//     make sure that we keep the relocation intent for the job that we launch
			auto f = inFlight.intersectingRanges( rd.keys );
			for(auto it = f.begin(); it != f.end(); ++it) {
				if( inFlightActors.liveActorAt( it->range().begin ) ) {
					rd.wantsNewServers |= it->value().wantsNewServers;
				}
			}
			startedHere++;

			// update both inFlightActors and inFlight key range maps, cancelling deleted RelocateShards
			vector<KeyRange> ranges;
			inFlightActors.getRangesAffectedByInsertion( rd.keys, ranges );
			inFlightActors.cancel( KeyRangeRef( ranges.front().begin, ranges.back().end ) );
			inFlight.insert( rd.keys, rd );
			for(int r=0; r<ranges.size(); r++) {
				RelocateData& rrs = inFlight.rangeContaining(ranges[r].begin)->value();
				rrs.keys = ranges[r];

				launch( rrs, busymap );
				activeRelocations++;
				startRelocation(rrs.priority, rrs.healthPriority);
				inFlightActors.insert( rrs.keys, dataDistributionRelocator( this, rrs ) );
			}

			//logRelocation( rd, "LaunchedRelocation" );
		}
		if( now() - startTime > .001 && deterministicRandom()->random01()<0.001 )
			TraceEvent(SevWarnAlways, "LaunchingQueueSlowx1000").detail("Elapsed", now() - startTime );

		/*if( startedHere > 0 ) {
			TraceEvent("StartedDDRelocators", distributorId)
				.detail("QueueSize", queuedRelocations)
				.detail("StartedHere", startedHere)
				.detail("ActiveRelocations", activeRelocations);
		} */

		validate();
	}
};

extern bool noUnseed;

// This actor relocates the specified keys to a good place.
// The inFlightActor key range map stores the actor for each RelocateData
ACTOR Future<Void> dataDistributionRelocator( DDQueueData *self, RelocateData rd )
{
	state Promise<Void> errorOut( self->error );
	state TraceInterval relocateShardInterval("RelocateShard");
	state PromiseStream<RelocateData> dataTransferComplete( self->dataTransferComplete );
	state PromiseStream<RelocateData> relocationComplete( self->relocationComplete );
	state bool signalledTransferComplete = false;
	state UID distributorId = self->distributorId;
	state ParallelTCInfo healthyDestinations;

	state bool anyHealthy = false;
	state bool allHealthy = true;
	state bool anyWithSource = false;
	state std::vector<std::pair<Reference<IDataDistributionTeam>,bool>> bestTeams;
	state double startTime = now();
	state std::vector<UID> destIds;

	try {
		if(now() - self->lastInterval < 1.0) {
			relocateShardInterval.severity = SevDebug;
			self->suppressIntervals++;
		}

		TraceEvent(relocateShardInterval.begin(), distributorId)
			.detail("KeyBegin", rd.keys.begin).detail("KeyEnd", rd.keys.end)
			.detail("Priority", rd.priority).detail("RelocationID", relocateShardInterval.pairID).detail("SuppressedEventCount", self->suppressIntervals);

		if(relocateShardInterval.severity != SevDebug) {
			self->lastInterval = now();
			self->suppressIntervals = 0;
		}

		state StorageMetrics metrics = wait( brokenPromiseToNever( self->getShardMetrics.getReply( GetMetricsRequest( rd.keys ) ) ) );

		ASSERT( rd.src.size() );
		loop {
			state int stuckCount = 0;
			// state int bestTeamStuckThreshold = 50;
			loop {
				state int tciIndex = 0;
				state bool foundTeams = true;
				anyHealthy = false;
				allHealthy = true;
				anyWithSource = false;
				bestTeams.clear();
				while( tciIndex < self->teamCollections.size() ) {
					double inflightPenalty = SERVER_KNOBS->INFLIGHT_PENALTY_HEALTHY;
					if(rd.healthPriority == SERVER_KNOBS->PRIORITY_TEAM_UNHEALTHY || rd.healthPriority == SERVER_KNOBS->PRIORITY_TEAM_2_LEFT) inflightPenalty = SERVER_KNOBS->INFLIGHT_PENALTY_UNHEALTHY;
					if(rd.healthPriority == SERVER_KNOBS->PRIORITY_TEAM_1_LEFT || rd.healthPriority == SERVER_KNOBS->PRIORITY_TEAM_0_LEFT) inflightPenalty = SERVER_KNOBS->INFLIGHT_PENALTY_ONE_LEFT;

					auto req = GetTeamRequest(rd.wantsNewServers, rd.priority == SERVER_KNOBS->PRIORITY_REBALANCE_UNDERUTILIZED_TEAM, true, false, SERVER_KNOBS->MIN_FREE_SPACE_RATIO, inflightPenalty);
					req.completeSources = rd.completeSources;
					Optional<Reference<IDataDistributionTeam>> bestTeam = wait(brokenPromiseToNever(self->teamCollections[tciIndex].getTeam.getReply(req)));
					// If a DC has no healthy team, we stop checking the other DCs until
					// the unhealthy DC is healthy again or is excluded.
					if(!bestTeam.present()) {
						foundTeams = false;
						break;
					}
					if(!bestTeam.get()->isHealthy()) {
						allHealthy = false;
					} else {
						anyHealthy = true;
					}
					bool foundSource = false;
					if(!rd.wantsNewServers && self->teamCollections.size() > 1) {
						for(auto& it : bestTeam.get()->getServerIDs()) {
							if(std::find(rd.src.begin(), rd.src.end(), it) != rd.src.end()) {
								foundSource = true;
								anyWithSource = true;
								break;
							}
						}
					}
					bestTeams.push_back(std::make_pair(bestTeam.get(), foundSource));
					tciIndex++;
				}
				if (foundTeams && anyHealthy) {
					break;
				}

				TEST(true); //did not find a healthy destination team on the first attempt
				stuckCount++;
				TraceEvent(stuckCount > 50 ? SevWarnAlways : SevWarn, "BestTeamStuck", distributorId)
				    .suppressFor(1.0)
				    .detail("Count", stuckCount)
				    .detail("TeamCollectionId", tciIndex)
				    .detail("NumOfTeamCollections", self->teamCollections.size());
				wait( delay( SERVER_KNOBS->BEST_TEAM_STUCK_DELAY, TaskPriority::DataDistributionLaunch ) );
			}

			destIds.clear();
			state std::vector<UID> healthyIds;
			state std::vector<UID> extraIds;
			state std::vector<ShardsAffectedByTeamFailure::Team> destinationTeams;

			for(int i = 0; i < bestTeams.size(); i++) {
				auto& serverIds = bestTeams[i].first->getServerIDs();
				destinationTeams.push_back(ShardsAffectedByTeamFailure::Team(serverIds, i == 0));

				if (allHealthy && anyWithSource && !bestTeams[i].second) {
					// When all teams in bestTeams[i] do not hold the shard
					// We randomly choose a server in bestTeams[i] as the shard's destination and
					// move the shard to the randomly chosen server (in the remote DC), which will later
					// propogate its data to the servers in the same team. This saves data movement bandwidth across DC
					int idx = deterministicRandom()->randomInt(0, serverIds.size());
					destIds.push_back(serverIds[idx]);
					healthyIds.push_back(serverIds[idx]);
					for(int j = 0; j < serverIds.size(); j++) {
						if(j != idx) {
							extraIds.push_back(serverIds[j]);
						}
					}
					healthyDestinations.addTeam(bestTeams[i].first);
				} else {
					destIds.insert(destIds.end(), serverIds.begin(), serverIds.end());
					if(bestTeams[i].first->isHealthy()) {
						healthyIds.insert(healthyIds.end(), serverIds.begin(), serverIds.end());
						healthyDestinations.addTeam(bestTeams[i].first);
					}
				}
			}

			// Sanity check
			state int totalIds = 0;
			for (auto& destTeam : destinationTeams) {
				totalIds += destTeam.servers.size();
			}
			if (totalIds != self->teamSize) {
				TraceEvent(SevWarn, "IncorrectDestTeamSize")
				    .suppressFor(1.0)
				    .detail("ExpectedTeamSize", self->teamSize)
				    .detail("DestTeamSize", totalIds);
			}

			self->shardsAffectedByTeamFailure->moveShard(rd.keys, destinationTeams);

			//FIXME: do not add data in flight to servers that were already in the src.
			healthyDestinations.addDataInFlightToTeam(+metrics.bytes);

			TraceEvent(relocateShardInterval.severity, "RelocateShardHasDestination", distributorId)
				.detail("PairId", relocateShardInterval.pairID)
				.detail("DestinationTeam", describe(destIds))
				.detail("ExtraIds", describe(extraIds));

			state Error error = success();
			state Promise<Void> dataMovementComplete;
			// Move keys from source to destination by chaning the serverKeyList and keyServerList system keys
			state Future<Void> doMoveKeys = moveKeys(self->cx, rd.keys, destIds, healthyIds, self->lock, dataMovementComplete, &self->startMoveKeysParallelismLock, &self->finishMoveKeysParallelismLock, self->teamCollections.size() > 1, relocateShardInterval.pairID );
			state Future<Void> pollHealth = signalledTransferComplete ? Never() : delay( SERVER_KNOBS->HEALTH_POLL_TIME, TaskPriority::DataDistributionLaunch );
			try {
				loop {
					choose {
						when( wait( doMoveKeys ) ) {
							if(extraIds.size()) {
								destIds.insert(destIds.end(), extraIds.begin(), extraIds.end());
								healthyIds.insert(healthyIds.end(), extraIds.begin(), extraIds.end());
								extraIds.clear();
								ASSERT(totalIds == destIds.size()); // Sanity check the destIDs before we move keys
								doMoveKeys = moveKeys(self->cx, rd.keys, destIds, healthyIds, self->lock, Promise<Void>(), &self->startMoveKeysParallelismLock, &self->finishMoveKeysParallelismLock, self->teamCollections.size() > 1, relocateShardInterval.pairID );
							} else {
								self->fetchKeysComplete.insert( rd );
								break;
							}
						}
						when( wait( pollHealth ) ) {
							if (!healthyDestinations.isHealthy()) {
								if (!signalledTransferComplete) {
									signalledTransferComplete = true;
									self->dataTransferComplete.send(rd);
								}
							}
							pollHealth = signalledTransferComplete ? Never() : delay( SERVER_KNOBS->HEALTH_POLL_TIME, TaskPriority::DataDistributionLaunch );
						}
						when( wait( signalledTransferComplete ? Never() : dataMovementComplete.getFuture() ) ) {
							self->fetchKeysComplete.insert( rd );
							if( !signalledTransferComplete ) {
								signalledTransferComplete = true;
								self->dataTransferComplete.send( rd );
							}
						}
					}
				}
			} catch( Error& e ) {
				error = e;
			}

			//TraceEvent("RelocateShardFinished", distributorId).detail("RelocateId", relocateShardInterval.pairID);

			if( error.code() != error_code_move_to_removed_server ) {
				if( !error.code() ) {
					try {
						wait( healthyDestinations.updateStorageMetrics() ); //prevent a gap between the polling for an increase in storage metrics and decrementing data in flight
					} catch( Error& e ) {
						error = e;
					}
				}

				healthyDestinations.addDataInFlightToTeam( -metrics.bytes );

				// onFinished.send( rs );
				if( !error.code() ) {
					TraceEvent(relocateShardInterval.end(), distributorId).detail("Duration", now() - startTime).detail("Result","Success");
					if(now() - startTime > 600) {
						TraceEvent(SevWarnAlways, "RelocateShardTooLong").detail("Duration", now() - startTime).detail("Dest", describe(destIds)).detail("Src", describe(rd.src));
					}
					if(rd.keys.begin == keyServersPrefix) {
						TraceEvent("MovedKeyServerKeys").detail("Dest", describe(destIds)).trackLatest("MovedKeyServers");
					}

					if( !signalledTransferComplete ) {
						signalledTransferComplete = true;
						dataTransferComplete.send( rd );
					}

					self->bytesWritten += metrics.bytes;
					self->shardsAffectedByTeamFailure->finishMove(rd.keys);
					relocationComplete.send( rd );
					return Void();
				} else {
					throw error;
				}
			} else {
				TEST(true);  // move to removed server
				healthyDestinations.addDataInFlightToTeam( -metrics.bytes );
				wait( delay( SERVER_KNOBS->RETRY_RELOCATESHARD_DELAY, TaskPriority::DataDistributionLaunch ) );
			}
		}
	} catch (Error& e) {
		TraceEvent(relocateShardInterval.end(), distributorId).error(e, true).detail("Duration", now() - startTime);
		if(now() - startTime > 600) {
			TraceEvent(SevWarnAlways, "RelocateShardTooLong").error(e, true).detail("Duration", now() - startTime).detail("Dest", describe(destIds)).detail("Src", describe(rd.src));
		}
		if( !signalledTransferComplete )
			dataTransferComplete.send( rd );

		relocationComplete.send( rd );

		if( e.code() != error_code_actor_cancelled ) {
			if (errorOut.canBeSet()) {
				errorOut.sendError(e);
			}
		}
		throw;
	}
}

// Move a random shard of sourceTeam's to destTeam if sourceTeam has much more data than destTeam
ACTOR Future<bool> rebalanceTeams( DDQueueData* self, int priority, Reference<IDataDistributionTeam> sourceTeam, Reference<IDataDistributionTeam> destTeam, bool primary ) {
	if(g_network->isSimulated() && g_simulator.speedUpSimulation) {
		return false;
	}

	Promise<int64_t> req;
	self->getAverageShardBytes.send( req );

	state int64_t averageShardBytes = wait(req.getFuture());
	state std::vector<KeyRange> shards = self->shardsAffectedByTeamFailure->getShardsFor( ShardsAffectedByTeamFailure::Team( sourceTeam->getServerIDs(), primary ) );

	if( !shards.size() )
		return false;

	state KeyRange moveShard;
	state StorageMetrics metrics;
	state int retries = 0;
	while(retries < SERVER_KNOBS->REBALANCE_MAX_RETRIES) {
		state KeyRange testShard = deterministicRandom()->randomChoice( shards );
		StorageMetrics testMetrics = wait( brokenPromiseToNever( self->getShardMetrics.getReply(GetMetricsRequest(testShard)) ) );
		if(testMetrics.bytes > metrics.bytes) {
			moveShard = testShard;
			metrics = testMetrics;
			if(metrics.bytes > averageShardBytes) {
				break;
			}
		}
		retries++;
	}

	int64_t sourceBytes = sourceTeam->getLoadBytes(false);
	int64_t destBytes = destTeam->getLoadBytes();
	if( sourceBytes - destBytes <= 3 * std::max<int64_t>( SERVER_KNOBS->MIN_SHARD_BYTES, metrics.bytes ) || metrics.bytes == 0 )
		return false;

	{
		//verify the shard is still in sabtf
		std::vector<KeyRange> shards = self->shardsAffectedByTeamFailure->getShardsFor( ShardsAffectedByTeamFailure::Team( sourceTeam->getServerIDs(), primary ) );
		for( int i = 0; i < shards.size(); i++ ) {
			if( moveShard == shards[i] ) {
				TraceEvent(priority == SERVER_KNOBS->PRIORITY_REBALANCE_OVERUTILIZED_TEAM ? "BgDDMountainChopper" : "BgDDValleyFiller", self->distributorId)
					.detail("SourceBytes", sourceBytes)
					.detail("DestBytes", destBytes)
					.detail("ShardBytes", metrics.bytes)
					.detail("AverageShardBytes", averageShardBytes)
					.detail("SourceTeam", sourceTeam->getDesc())
					.detail("DestTeam", destTeam->getDesc());

				self->output.send( RelocateShard( moveShard, priority ) );
				return true;
			}
		}
	}

	return false;
}

ACTOR Future<Void> BgDDMountainChopper( DDQueueData* self, int teamCollectionIndex ) {
	state double rebalancePollingInterval = SERVER_KNOBS->BG_REBALANCE_POLLING_INTERVAL;
	state int resetCount = SERVER_KNOBS->DD_REBALANCE_RESET_AMOUNT;
	state Transaction tr(self->cx);
	state double lastRead = 0;
	state bool skipCurrentLoop = false;
	loop {
		try {
			state Future<Void> delayF = delay(rebalancePollingInterval, TaskPriority::DataDistributionLaunch);
			if ((now() - lastRead) > SERVER_KNOBS->BG_REBALANCE_SWITCH_CHECK_INTERVAL) {
				tr.setOption(FDBTransactionOptions::LOCK_AWARE);
				Optional<Value> val = wait(tr.get(rebalanceDDIgnoreKey));
				lastRead = now();
				if (skipCurrentLoop && !val.present()) {
					// reset loop interval
					rebalancePollingInterval = SERVER_KNOBS->BG_REBALANCE_POLLING_INTERVAL;
				}
				skipCurrentLoop = val.present();
			}
			wait(delayF);
			if (skipCurrentLoop) {
				// set loop interval to avoid busy wait here.
				rebalancePollingInterval =
				    std::max(rebalancePollingInterval, SERVER_KNOBS->BG_REBALANCE_SWITCH_CHECK_INTERVAL);
				continue;
			}
			if (self->priority_relocations[SERVER_KNOBS->PRIORITY_REBALANCE_OVERUTILIZED_TEAM] <
			    SERVER_KNOBS->DD_REBALANCE_PARALLELISM) {
				state Optional<Reference<IDataDistributionTeam>> randomTeam = wait(brokenPromiseToNever(
				    self->teamCollections[teamCollectionIndex].getTeam.getReply(GetTeamRequest(true, false, true, false, SERVER_KNOBS->FREE_SPACE_RATIO_DD_CUTOFF))));
				if (randomTeam.present()) {
					state Optional<Reference<IDataDistributionTeam>> loadedTeam =
						wait(brokenPromiseToNever(self->teamCollections[teamCollectionIndex].getTeam.getReply(
							GetTeamRequest(true, true, false, true))));
					if (loadedTeam.present()) {
						bool moved =
							wait(rebalanceTeams(self, SERVER_KNOBS->PRIORITY_REBALANCE_OVERUTILIZED_TEAM, loadedTeam.get(),
												randomTeam.get(), teamCollectionIndex == 0));
						if (moved) {
							resetCount = 0;
						} else {
							resetCount++;
						}
					}
				}
			}

			if (now() - (*self->lastLimited) < SERVER_KNOBS->BG_DD_SATURATION_DELAY) {
				rebalancePollingInterval = std::min(SERVER_KNOBS->BG_DD_MAX_WAIT,
				                                    rebalancePollingInterval * SERVER_KNOBS->BG_DD_INCREASE_RATE);
			} else {
				rebalancePollingInterval = std::max(SERVER_KNOBS->BG_DD_MIN_WAIT,
				                                    rebalancePollingInterval / SERVER_KNOBS->BG_DD_DECREASE_RATE);
			}

			if (resetCount >= SERVER_KNOBS->DD_REBALANCE_RESET_AMOUNT &&
			    rebalancePollingInterval < SERVER_KNOBS->BG_REBALANCE_POLLING_INTERVAL) {
				rebalancePollingInterval = SERVER_KNOBS->BG_REBALANCE_POLLING_INTERVAL;
				resetCount = SERVER_KNOBS->DD_REBALANCE_RESET_AMOUNT;
			}
			tr.reset();
		} catch (Error& e) {
			wait(tr.onError(e));
		}
	}
}

ACTOR Future<Void> BgDDValleyFiller( DDQueueData* self, int teamCollectionIndex) {
	state double rebalancePollingInterval = SERVER_KNOBS->BG_REBALANCE_POLLING_INTERVAL;
	state int resetCount = SERVER_KNOBS->DD_REBALANCE_RESET_AMOUNT;
	state Transaction tr(self->cx);
	state double lastRead = 0;
	state bool skipCurrentLoop = false;
	loop {
		try {
			state Future<Void> delayF = delay(rebalancePollingInterval, TaskPriority::DataDistributionLaunch);
			if ((now() - lastRead) > SERVER_KNOBS->BG_REBALANCE_SWITCH_CHECK_INTERVAL) {
				tr.setOption(FDBTransactionOptions::LOCK_AWARE);
				Optional<Value> val = wait(tr.get(rebalanceDDIgnoreKey));
				lastRead = now();
				if (skipCurrentLoop && !val.present()) {
					// reset loop interval
					rebalancePollingInterval = SERVER_KNOBS->BG_REBALANCE_POLLING_INTERVAL;
				}
				skipCurrentLoop = val.present();
			}
			wait(delayF);
			if (skipCurrentLoop) {
				// set loop interval to avoid busy wait here.
				rebalancePollingInterval =
				    std::max(rebalancePollingInterval, SERVER_KNOBS->BG_REBALANCE_SWITCH_CHECK_INTERVAL);
				continue;
			}
			if (self->priority_relocations[SERVER_KNOBS->PRIORITY_REBALANCE_UNDERUTILIZED_TEAM] <
			    SERVER_KNOBS->DD_REBALANCE_PARALLELISM) {
				state Optional<Reference<IDataDistributionTeam>> randomTeam = wait(brokenPromiseToNever(
				    self->teamCollections[teamCollectionIndex].getTeam.getReply(GetTeamRequest(true, false, false, true))));
				if (randomTeam.present()) {
					state Optional<Reference<IDataDistributionTeam>> unloadedTeam = wait(brokenPromiseToNever(
					    self->teamCollections[teamCollectionIndex].getTeam.getReply(GetTeamRequest(true, true, true, false, SERVER_KNOBS->FREE_SPACE_RATIO_DD_CUTOFF))));
					if (unloadedTeam.present()) {
						bool moved =
							wait(rebalanceTeams(self, SERVER_KNOBS->PRIORITY_REBALANCE_UNDERUTILIZED_TEAM, randomTeam.get(),
												unloadedTeam.get(), teamCollectionIndex == 0));
						if (moved) {
							resetCount = 0;
						} else {
							resetCount++;
						}
					}
				}
			}

			if (now() - (*self->lastLimited) < SERVER_KNOBS->BG_DD_SATURATION_DELAY) {
				rebalancePollingInterval = std::min(SERVER_KNOBS->BG_DD_MAX_WAIT,
				                                    rebalancePollingInterval * SERVER_KNOBS->BG_DD_INCREASE_RATE);
			} else {
				rebalancePollingInterval = std::max(SERVER_KNOBS->BG_DD_MIN_WAIT,
				                                    rebalancePollingInterval / SERVER_KNOBS->BG_DD_DECREASE_RATE);
			}

			if (resetCount >= SERVER_KNOBS->DD_REBALANCE_RESET_AMOUNT &&
			    rebalancePollingInterval < SERVER_KNOBS->BG_REBALANCE_POLLING_INTERVAL) {
				rebalancePollingInterval = SERVER_KNOBS->BG_REBALANCE_POLLING_INTERVAL;
				resetCount = SERVER_KNOBS->DD_REBALANCE_RESET_AMOUNT;
			}
			tr.reset();
		} catch (Error& e) {
			wait(tr.onError(e));
		}
	}
}

ACTOR Future<Void> dataDistributionQueue(
	Database cx,
	PromiseStream<RelocateShard> output,
	FutureStream<RelocateShard> input,
	PromiseStream<GetMetricsRequest> getShardMetrics,
	Reference<AsyncVar<bool>> processingUnhealthy,
	std::vector<TeamCollectionInterface> teamCollections,
	Reference<ShardsAffectedByTeamFailure> shardsAffectedByTeamFailure,
	MoveKeysLock lock,
	PromiseStream<Promise<int64_t>> getAverageShardBytes,
	UID distributorId,
	int teamSize,
	double* lastLimited)
{
	state DDQueueData self( distributorId, lock, cx, teamCollections, shardsAffectedByTeamFailure, getAverageShardBytes, teamSize, output, input, getShardMetrics, lastLimited );
	state std::set<UID> serversToLaunchFrom;
	state KeyRange keysToLaunchFrom;
	state RelocateData launchData;
	state Future<Void> recordMetrics = delay(SERVER_KNOBS->DD_QUEUE_LOGGING_INTERVAL);

	state vector<Future<Void>> balancingFutures;

	state ActorCollectionNoErrors actors;
	state PromiseStream<KeyRange> rangesComplete;
	state Future<Void> launchQueuedWorkTimeout = Never();

	for (int i = 0; i < teamCollections.size(); i++) {
		balancingFutures.push_back(BgDDMountainChopper(&self, i));
		balancingFutures.push_back(BgDDValleyFiller(&self, i));
	}
	balancingFutures.push_back(delayedAsyncVar(self.rawProcessingUnhealthy, processingUnhealthy, 0));

	try {
		loop {
			self.validate();

			// For the given servers that caused us to go around the loop, find the next item(s) that can be launched.
			if( launchData.startTime != -1 ) {
				// Launch dataDistributionRelocator actor to relocate the launchData
				self.launchQueuedWork( launchData );
				launchData = RelocateData();
			}
			else if( !keysToLaunchFrom.empty() ) {
				self.launchQueuedWork( keysToLaunchFrom );
				keysToLaunchFrom = KeyRangeRef();
			}

			ASSERT( launchData.startTime == -1 && keysToLaunchFrom.empty() );

			choose {
				when ( RelocateShard rs = waitNext( self.input ) ) {
					bool wasEmpty = serversToLaunchFrom.empty();
					self.queueRelocation( rs, serversToLaunchFrom );
					if(wasEmpty && !serversToLaunchFrom.empty())
						launchQueuedWorkTimeout = delay(0, TaskPriority::DataDistributionLaunch);
				}
				when ( wait(launchQueuedWorkTimeout) ) {
					self.launchQueuedWork( serversToLaunchFrom );
					serversToLaunchFrom = std::set<UID>();
					launchQueuedWorkTimeout = Never();
				}
				when ( RelocateData results = waitNext( self.fetchSourceServersComplete.getFuture() ) ) {
					// This when is triggered by queueRelocation() which is triggered by sending self.input
					self.completeSourceFetch( results );
					launchData = results;
				}
				when ( RelocateData done = waitNext( self.dataTransferComplete.getFuture() ) ) {
					complete( done, self.busymap );
					if(serversToLaunchFrom.empty() && !done.src.empty())
						launchQueuedWorkTimeout = delay(0, TaskPriority::DataDistributionLaunch);
					serversToLaunchFrom.insert(done.src.begin(), done.src.end());
				}
				when ( RelocateData done = waitNext( self.relocationComplete.getFuture() ) ) {
					self.activeRelocations--;
					self.finishRelocation(done.priority, done.healthPriority);
					self.fetchKeysComplete.erase( done );
					//self.logRelocation( done, "ShardRelocatorDone" );
					actors.add( tag( delay(0, TaskPriority::DataDistributionLaunch), done.keys, rangesComplete ) );
					if( g_network->isSimulated() && debug_isCheckRelocationDuration() && now() - done.startTime > 60 ) {
						TraceEvent(SevWarnAlways, "RelocationDurationTooLong").detail("Duration", now() - done.startTime);
						debug_setCheckRelocationDuration(false);
					}
				}
				when ( KeyRange done = waitNext( rangesComplete.getFuture() ) ) {
					keysToLaunchFrom = done;
				}
				when ( wait( recordMetrics ) ) {
					Promise<int64_t> req;
					getAverageShardBytes.send( req );

					recordMetrics = delay(SERVER_KNOBS->DD_QUEUE_LOGGING_INTERVAL);

					int highestPriorityRelocation = 0;
					for( auto it = self.priority_relocations.begin(); it != self.priority_relocations.end(); ++it ) {
						if (it->second) {
							highestPriorityRelocation = std::max(highestPriorityRelocation, it->first);
						}
					}

					TraceEvent("MovingData", distributorId)
						.detail( "InFlight", self.activeRelocations )
						.detail( "InQueue", self.queuedRelocations )
						.detail( "AverageShardSize", req.getFuture().isReady() ? req.getFuture().get() : -1 )
						.detail( "UnhealthyRelocations", self.unhealthyRelocations )
						.detail( "HighestPriority", highestPriorityRelocation )
						.detail( "BytesWritten", self.bytesWritten )
						.detail( "PriorityRecoverMove", self.priority_relocations[SERVER_KNOBS->PRIORITY_RECOVER_MOVE] )
						.detail( "PriorityRebalanceUnderutilizedTeam", self.priority_relocations[SERVER_KNOBS->PRIORITY_REBALANCE_UNDERUTILIZED_TEAM] )
						.detail( "PriorityRebalanceOverutilizedTeam", self.priority_relocations[SERVER_KNOBS->PRIORITY_REBALANCE_OVERUTILIZED_TEAM] )
						.detail( "PriorityTeamHealthy", self.priority_relocations[SERVER_KNOBS->PRIORITY_TEAM_HEALTHY] )
						.detail( "PriorityTeamContainsUndesiredServer", self.priority_relocations[SERVER_KNOBS->PRIORITY_TEAM_CONTAINS_UNDESIRED_SERVER] )
						.detail( "PriorityTeamRedundant", self.priority_relocations[SERVER_KNOBS->PRIORITY_TEAM_REDUNDANT] )
						.detail( "PriorityMergeShard", self.priority_relocations[SERVER_KNOBS->PRIORITY_MERGE_SHARD] )
						.detail( "PriorityTeamUnhealthy", self.priority_relocations[SERVER_KNOBS->PRIORITY_TEAM_UNHEALTHY] )
						.detail( "PriorityTeam2Left", self.priority_relocations[SERVER_KNOBS->PRIORITY_TEAM_2_LEFT] )
						.detail( "PriorityTeam1Left", self.priority_relocations[SERVER_KNOBS->PRIORITY_TEAM_1_LEFT] )
						.detail( "PriorityTeam0Left", self.priority_relocations[SERVER_KNOBS->PRIORITY_TEAM_0_LEFT] )
						.detail( "PrioritySplitShard", self.priority_relocations[SERVER_KNOBS->PRIORITY_SPLIT_SHARD] )
						.trackLatest( "MovingData" );
				}
				when ( wait( self.error.getFuture() ) ) {}  // Propagate errors from dataDistributionRelocator
				when ( wait(waitForAll( balancingFutures ) )) {}
			}
		}
	} catch (Error& e) {
		if (e.code() != error_code_broken_promise && // FIXME: Get rid of these broken_promise errors every time we are killed by the master dying
			e.code() != error_code_movekeys_conflict)
			TraceEvent(SevError, "DataDistributionQueueError", distributorId).error(e);
		throw e;
	}
}<|MERGE_RESOLUTION|>--- conflicted
+++ resolved
@@ -186,15 +186,9 @@
 		return result;
 	}
 
-<<<<<<< HEAD
-	virtual bool hasHealthyAvailableSpace() {
-		return all([](Reference<IDataDistributionTeam> team) {
-			return team->hasHealthyAvailableSpace();
-=======
-	virtual bool hasHealthyFreeSpace(double minRatio, int64_t minFreeSpace) {
-		return all([minRatio, minFreeSpace](Reference<IDataDistributionTeam> team) {
-			return team->hasHealthyFreeSpace(minRatio, minFreeSpace);
->>>>>>> 9e84fa96
+	virtual bool hasHealthyAvailableSpace(double minRatio, int64_t minAvailableSpace) {
+		return all([minRatio, minAvailableSpace](Reference<IDataDistributionTeam> team) {
+			return team->hasHealthyAvailableSpace(minRatio, minAvailableSpace);
 		});
 	}
 
