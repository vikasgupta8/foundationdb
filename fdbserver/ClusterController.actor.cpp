/*
 * ClusterController.actor.cpp
 *
 * This source file is part of the FoundationDB open source project
 *
 * Copyright 2013-2018 Apple Inc. and the FoundationDB project authors
 *
 * Licensed under the Apache License, Version 2.0 (the "License");
 * you may not use this file except in compliance with the License.
 * You may obtain a copy of the License at
 *
 *     http://www.apache.org/licenses/LICENSE-2.0
 *
 * Unless required by applicable law or agreed to in writing, software
 * distributed under the License is distributed on an "AS IS" BASIS,
 * WITHOUT WARRANTIES OR CONDITIONS OF ANY KIND, either express or implied.
 * See the License for the specific language governing permissions and
 * limitations under the License.
 */

#include "fdbrpc/FailureMonitor.h"
#include "flow/ActorCollection.h"
#include "fdbclient/NativeAPI.h"
#include "fdbserver/CoordinationInterface.h"
#include "fdbserver/DataDistributorInterface.h"
#include "fdbserver/Knobs.h"
#include "fdbserver/MoveKeys.h"
#include "fdbserver/WorkerInterface.h"
#include "fdbserver/LeaderElection.h"
#include "fdbserver/LogSystemConfig.h"
#include "fdbserver/WaitFailure.h"
#include "fdbserver/ClusterRecruitmentInterface.h"
#include "fdbserver/ServerDBInfo.h"
#include "fdbserver/Status.h"
#include "fdbserver/LatencyBandConfig.h"
#include <algorithm>
#include "fdbclient/DatabaseContext.h"
#include "fdbserver/RecoveryState.h"
#include "fdbclient/ReadYourWrites.h"
#include "fdbrpc/Replication.h"
#include "fdbrpc/ReplicationUtils.h"
#include "fdbclient/KeyBackedTypes.h"
#include "flow/Util.h"
#include "flow/actorcompiler.h"  // This must be the last #include.

void failAfter( Future<Void> trigger, Endpoint e );

struct WorkerInfo : NonCopyable {
	Future<Void> watcher;
	ReplyPromise<RegisterWorkerReply> reply;
	Generation gen;
	int reboots;
	double lastAvailableTime;
	WorkerInterface interf;
	ProcessClass initialClass;
	ProcessClass processClass;
	ClusterControllerPriorityInfo priorityInfo;

	WorkerInfo() : gen(-1), reboots(0), lastAvailableTime(now()), priorityInfo(ProcessClass::UnsetFit, false, ClusterControllerPriorityInfo::FitnessUnknown) {}
	WorkerInfo( Future<Void> watcher, ReplyPromise<RegisterWorkerReply> reply, Generation gen, WorkerInterface interf, ProcessClass initialClass, ProcessClass processClass, ClusterControllerPriorityInfo priorityInfo ) :
		watcher(watcher), reply(reply), gen(gen), reboots(0), lastAvailableTime(now()), interf(interf), initialClass(initialClass), processClass(processClass), priorityInfo(priorityInfo) {}

	WorkerInfo( WorkerInfo&& r ) noexcept(true) : watcher(std::move(r.watcher)), reply(std::move(r.reply)), gen(r.gen),
		reboots(r.reboots), lastAvailableTime(r.lastAvailableTime), interf(std::move(r.interf)), initialClass(r.initialClass), processClass(r.processClass), priorityInfo(r.priorityInfo) {}
	void operator=( WorkerInfo&& r ) noexcept(true) {
		watcher = std::move(r.watcher);
		reply = std::move(r.reply);
		gen = r.gen;
		reboots = r.reboots;
		lastAvailableTime = r.lastAvailableTime;
		interf = std::move(r.interf);
		initialClass = r.initialClass;
		processClass = r.processClass;
		priorityInfo = r.priorityInfo;
	}
};

struct WorkerFitnessInfo {
	std::pair<WorkerInterface, ProcessClass> worker;
	ProcessClass::Fitness fitness;
	int used;

	WorkerFitnessInfo() : fitness(ProcessClass::NeverAssign), used(0) {}
	WorkerFitnessInfo(std::pair<WorkerInterface, ProcessClass> worker, ProcessClass::Fitness fitness, int used) : worker(worker), fitness(fitness), used(used) {}
};

class ClusterControllerData {
public:
	struct DBInfo {
		Reference<AsyncVar<ClientDBInfo>> clientInfo;
		Reference<AsyncVar<ServerDBInfo>> serverInfo;
		ProcessIssuesMap clientsWithIssues, workersWithIssues;
		std::map<NetworkAddress, double> incompatibleConnections;
		ClientVersionMap clientVersionMap;
		std::map<NetworkAddress, std::string> traceLogGroupMap;
		Promise<Void> forceMasterFailure;
		int64_t masterRegistrationCount;
		bool recoveryStalled;
		bool forceRecovery;
		DatabaseConfiguration config;   // Asynchronously updated via master registration
		DatabaseConfiguration fullyRecoveredConfig;
		Database db;
		int unfinishedRecoveries;
		int logGenerations;

		DBInfo() : masterRegistrationCount(0), recoveryStalled(false), forceRecovery(false), unfinishedRecoveries(0), logGenerations(0),
			clientInfo( new AsyncVar<ClientDBInfo>( ClientDBInfo() ) ),
			serverInfo( new AsyncVar<ServerDBInfo>( ServerDBInfo() ) ),
			db( DatabaseContext::create( clientInfo, Future<Void>(), LocalityData(), true, TaskDefaultEndpoint, true ) )  // SOMEDAY: Locality!
		{
		}

		void setDistributor(const DataDistributorInterface& distributorInterf) {
			ServerDBInfo newInfo = serverInfo->get();
			newInfo.id = g_random->randomUniqueID();
			newInfo.distributor = distributorInterf;
			serverInfo->set( newInfo );
		}

		void clearDistributor() {
			ServerDBInfo newInfo = serverInfo->get();
			newInfo.id = g_random->randomUniqueID();
			newInfo.distributor = Optional<DataDistributorInterface>();
			serverInfo->set( newInfo );
		}
	};

	struct UpdateWorkerList {
		Future<Void> init( Database const& db ) {
			return update(this, db);
		}

		void set(Optional<Standalone<StringRef>> processID, Optional<ProcessData> data ) {
			delta[processID] = data;
			anyDelta.set(true);
		}

	private:
		std::map<Optional<Standalone<StringRef>>, Optional<ProcessData>> delta;
		AsyncVar<bool> anyDelta;

		ACTOR static Future<Void> update( UpdateWorkerList* self, Database db ) {
			// The Database we are using is based on worker registrations to this cluster controller, which come only
			// from master servers that we started, so it shouldn't be possible for multiple cluster controllers to fight.
			state Transaction tr(db);
			loop {
				try {
					tr.clear( workerListKeys );
					wait( tr.commit() );
					break;
				} catch (Error& e) {
					wait( tr.onError(e) );
				}
			}

			loop {
				// Wait for some changes
				while (!self->anyDelta.get())
					wait( self->anyDelta.onChange() );
				self->anyDelta.set(false);

				state std::map<Optional<Standalone<StringRef>>, Optional<ProcessData>> delta;
				delta.swap( self->delta );

				TraceEvent("UpdateWorkerList").detail("DeltaCount", delta.size());

				// Do a transaction to write the changes
				loop {
					try {
						for(auto w = delta.begin(); w != delta.end(); ++w) {
							if (w->second.present()) {
								tr.set( workerListKeyFor( w->first.get() ), workerListValue( w->second.get()) );
							} else
								tr.clear( workerListKeyFor( w->first.get() ) );
						}
						wait( tr.commit() );
						break;
					} catch (Error& e) {
						wait( tr.onError(e) );
					}
				}
			}
		}
	};

	bool workerAvailable( WorkerInfo const& worker, bool checkStable ) {
		return ( now() - startTime < 2 * FLOW_KNOBS->SERVER_REQUEST_INTERVAL ) || ( IFailureMonitor::failureMonitor().getState(worker.interf.storage.getEndpoint()).isAvailable() && ( !checkStable || worker.reboots < 2 ) );
	}

	std::pair<WorkerInterface, ProcessClass> getStorageWorker( RecruitStorageRequest const& req ) {
		std::set<Optional<Standalone<StringRef>>> excludedMachines( req.excludeMachines.begin(), req.excludeMachines.end() );
		std::set<Optional<Standalone<StringRef>>> includeDCs( req.includeDCs.begin(), req.includeDCs.end() );
		std::set<AddressExclusion> excludedAddresses( req.excludeAddresses.begin(), req.excludeAddresses.end() );

		for( auto& it : id_worker )
			if( workerAvailable( it.second, false ) &&
					!excludedMachines.count(it.second.interf.locality.zoneId()) &&
					( includeDCs.size() == 0 || includeDCs.count(it.second.interf.locality.dcId()) ) &&
					!addressExcluded(excludedAddresses, it.second.interf.address()) &&
					it.second.processClass.machineClassFitness( ProcessClass::Storage ) <= ProcessClass::UnsetFit ) {
				return std::make_pair(it.second.interf, it.second.processClass);
			}

		if( req.criticalRecruitment ) {
			ProcessClass::Fitness bestFit = ProcessClass::NeverAssign;
			Optional<std::pair<WorkerInterface, ProcessClass>> bestInfo;
			for( auto& it : id_worker ) {
				ProcessClass::Fitness fit = it.second.processClass.machineClassFitness( ProcessClass::Storage );
				if( workerAvailable( it.second, false ) &&
						!excludedMachines.count(it.second.interf.locality.zoneId()) &&
						( includeDCs.size() == 0 || includeDCs.count(it.second.interf.locality.dcId()) ) &&
						!addressExcluded(excludedAddresses, it.second.interf.address()) &&
						fit < bestFit ) {
					bestFit = fit;
					bestInfo = std::make_pair(it.second.interf, it.second.processClass);
				}
			}

			if( bestInfo.present() ) {
				return bestInfo.get();
			}
		}

		throw no_more_servers();
	}

	std::vector<std::pair<WorkerInterface, ProcessClass>> getWorkersForSeedServers( DatabaseConfiguration const& conf, IRepPolicyRef const& policy, Optional<Optional<Standalone<StringRef>>> const& dcId = Optional<Optional<Standalone<StringRef>>>() ) {
		std::map<ProcessClass::Fitness, vector<std::pair<WorkerInterface, ProcessClass>>> fitness_workers;
		std::vector<std::pair<WorkerInterface, ProcessClass>> results;
		LocalitySetRef logServerSet = Reference<LocalitySet>(new LocalityMap<std::pair<WorkerInterface, ProcessClass>>());
		LocalityMap<std::pair<WorkerInterface, ProcessClass>>* logServerMap = (LocalityMap<std::pair<WorkerInterface, ProcessClass>>*) logServerSet.getPtr();
		bool bCompleted = false;

		for( auto& it : id_worker ) {
			auto fitness = it.second.processClass.machineClassFitness( ProcessClass::Storage );
			if( workerAvailable(it.second, false) && !conf.isExcludedServer(it.second.interf.address()) && fitness != ProcessClass::NeverAssign && ( !dcId.present() || it.second.interf.locality.dcId()==dcId.get() ) ) {
				fitness_workers[ fitness ].push_back(std::make_pair(it.second.interf, it.second.processClass));
			}
		}

		for( auto& it : fitness_workers ) {
			for (auto& worker : it.second ) {
				logServerMap->add(worker.first.locality, &worker);
			}

			std::vector<LocalityEntry> bestSet;
			if( logServerSet->selectReplicas(policy, bestSet) ) {
				results.reserve(bestSet.size());
				for (auto& entry : bestSet) {
					auto object = logServerMap->getObject(entry);
					results.push_back(*object);
				}
				bCompleted = true;
				break;
			}
		}

		logServerSet->clear();
		logServerSet.clear();

		if (!bCompleted) {
			throw no_more_servers();
		}

		return results;
	}

	std::vector<std::pair<WorkerInterface, ProcessClass>> getWorkersForTlogs( DatabaseConfiguration const& conf, int32_t required, int32_t desired, IRepPolicyRef const& policy, std::map< Optional<Standalone<StringRef>>, int>& id_used, bool checkStable = false, std::set<Optional<Key>> dcIds = std::set<Optional<Key>>() ) {
		std::map<ProcessClass::Fitness, vector<std::pair<WorkerInterface, ProcessClass>>> fitness_workers;
		std::vector<std::pair<WorkerInterface, ProcessClass>> results;
		std::vector<LocalityData> unavailableLocals;
		LocalitySetRef logServerSet;
		LocalityMap<std::pair<WorkerInterface, ProcessClass>>* logServerMap;
		bool bCompleted = false;

		logServerSet = Reference<LocalitySet>(new LocalityMap<std::pair<WorkerInterface, ProcessClass>>());
		logServerMap = (LocalityMap<std::pair<WorkerInterface, ProcessClass>>*) logServerSet.getPtr();

		for( auto& it : id_worker ) {
			auto fitness = it.second.processClass.machineClassFitness( ProcessClass::TLog );
			if( workerAvailable(it.second, checkStable) && !conf.isExcludedServer(it.second.interf.address()) && fitness != ProcessClass::NeverAssign && (!dcIds.size() || dcIds.count(it.second.interf.locality.dcId())) ) {
				fitness_workers[ fitness ].push_back(std::make_pair(it.second.interf, it.second.processClass));
			}
			else {
				unavailableLocals.push_back(it.second.interf.locality);
			}
		}

		results.reserve(results.size() + id_worker.size());
		for (int fitness = ProcessClass::BestFit; fitness != ProcessClass::NeverAssign; fitness ++)
		{
			auto fitnessEnum = (ProcessClass::Fitness) fitness;
			if (fitness_workers.find(fitnessEnum) == fitness_workers.end())
				continue;
			for (auto& worker : fitness_workers[(ProcessClass::Fitness) fitness] ) {
				logServerMap->add(worker.first.locality, &worker);
			}
			if (logServerSet->size() < required) {
				TraceEvent(SevWarn,"GWFTADTooFew", id).detail("Fitness", fitness).detail("Processes", logServerSet->size()).detail("Required", required).detail("TLogPolicy", policy->info()).detail("DesiredLogs", desired);
			}
			else if (logServerSet->size() == required || logServerSet->size() <= desired) {
				if (logServerSet->validate(policy)) {
					for (auto& object : logServerMap->getObjects()) {
						results.push_back(*object);
					}
					bCompleted = true;
					break;
				}
				TraceEvent(SevWarn,"GWFTADNotAcceptable", id).detail("Fitness", fitness).detail("Processes", logServerSet->size()).detail("Required", required).detail("TLogPolicy",policy->info()).detail("DesiredLogs", desired);
			}
			// Try to select the desired size, if larger
			else {
				std::vector<LocalityEntry> bestSet;
				std::vector<LocalityData> tLocalities;

				// Try to find the best team of servers to fulfill the policy
				if (findBestPolicySet(bestSet, logServerSet, policy, desired, SERVER_KNOBS->POLICY_RATING_TESTS, SERVER_KNOBS->POLICY_GENERATIONS)) {
					results.reserve(results.size() + bestSet.size());
					for (auto& entry : bestSet) {
						auto object = logServerMap->getObject(entry);
						ASSERT(object);
						results.push_back(*object);
						tLocalities.push_back(object->first.locality);
					}
					TraceEvent("GWFTADBestResults", id).detail("Fitness", fitness).detail("Processes", logServerSet->size()).detail("BestCount", bestSet.size()).detail("BestZones", ::describeZones(tLocalities))
						.detail("BestDataHalls", ::describeDataHalls(tLocalities)).detail("TLogPolicy", policy->info()).detail("TotalResults", results.size()).detail("DesiredLogs", desired);
					bCompleted = true;
					break;
				}
				TraceEvent(SevWarn,"GWFTADNoBest", id).detail("Fitness", fitness).detail("Processes", logServerSet->size()).detail("Required", required).detail("TLogPolicy", policy->info()).detail("DesiredLogs", desired);
			}
		}

		// If policy cannot be satisfied
		if (!bCompleted) {
			std::vector<LocalityData> tLocalities;
			for (auto& object : logServerMap->getObjects()) {
				tLocalities.push_back(object->first.locality);
			}

			TraceEvent(SevWarn, "GetTLogTeamFailed").detail("Policy", policy->info()).detail("Processes", logServerSet->size()).detail("Workers", id_worker.size()).detail("FitnessGroups", fitness_workers.size())
				.detail("TLogZones", ::describeZones(tLocalities)).detail("TLogDataHalls", ::describeDataHalls(tLocalities)).detail("MissingZones", ::describeZones(unavailableLocals))
				.detail("MissingDataHalls", ::describeDataHalls(unavailableLocals)).detail("Required", required).detail("DesiredLogs", desired).detail("RatingTests",SERVER_KNOBS->POLICY_RATING_TESTS)
				.detail("CheckStable", checkStable).detail("PolicyGenerations",SERVER_KNOBS->POLICY_GENERATIONS).backtrace();

			logServerSet->clear();
			logServerSet.clear();
			throw no_more_servers();
		}

		for (auto& result : results) {
			id_used[result.first.locality.processId()]++;
		}

		TraceEvent("GetTLogTeamDone").detail("Completed", bCompleted).detail("Policy", policy->info()).detail("Results", results.size()).detail("Processes", logServerSet->size()).detail("Workers", id_worker.size())
			.detail("Required", required).detail("Desired", desired).detail("RatingTests",SERVER_KNOBS->POLICY_RATING_TESTS).detail("PolicyGenerations",SERVER_KNOBS->POLICY_GENERATIONS);

		logServerSet->clear();
		logServerSet.clear();

		return results;
	}

	//FIXME: This logic will fallback unnecessarily when usable dcs > 1 because it does not check all combinations of potential satellite locations
	std::vector<std::pair<WorkerInterface, ProcessClass>> getWorkersForSatelliteLogs( const DatabaseConfiguration& conf, const RegionInfo& region, std::map< Optional<Standalone<StringRef>>, int>& id_used, bool& satelliteFallback, bool checkStable = false ) {
		int startDC = 0;
		loop {
			if(startDC > 0 && startDC >= region.satellites.size() + 1 - (satelliteFallback ? region.satelliteTLogUsableDcsFallback : region.satelliteTLogUsableDcs)) {
				if(satelliteFallback || region.satelliteTLogUsableDcsFallback == 0) {
					throw no_more_servers();
				} else {
					if(now() - startTime < SERVER_KNOBS->WAIT_FOR_GOOD_RECRUITMENT_DELAY) {
						throw operation_failed();
					}
					satelliteFallback = true;
					startDC = 0;
				}
			}

			try {
				std::set<Optional<Key>> satelliteDCs;
				for(int s = startDC; s < std::min<int>(startDC + (satelliteFallback ? region.satelliteTLogUsableDcsFallback : region.satelliteTLogUsableDcs), region.satellites.size()); s++) {
					satelliteDCs.insert(region.satellites[s].dcId);
				}

				if(satelliteFallback) {
					return getWorkersForTlogs( conf, region.satelliteTLogReplicationFactorFallback, conf.getDesiredSatelliteLogs(region.dcId)*region.satelliteTLogUsableDcsFallback/region.satelliteTLogUsableDcs, region.satelliteTLogPolicyFallback, id_used, checkStable, satelliteDCs );
				} else {
					return getWorkersForTlogs( conf, region.satelliteTLogReplicationFactor, conf.getDesiredSatelliteLogs(region.dcId), region.satelliteTLogPolicy, id_used, checkStable, satelliteDCs );
				}
			} catch (Error &e) {
				if(e.code() != error_code_no_more_servers) {
					throw;
				}
			}

			startDC++;
		}
	}

	WorkerFitnessInfo getWorkerForRoleInDatacenter(Optional<Standalone<StringRef>> const& dcId, ProcessClass::ClusterRole role, ProcessClass::Fitness unacceptableFitness, DatabaseConfiguration const& conf, std::map< Optional<Standalone<StringRef>>, int>& id_used, bool checkStable = false ) {
		std::map<std::pair<ProcessClass::Fitness,int>, vector<std::pair<WorkerInterface, ProcessClass>>> fitness_workers;

		for( auto& it : id_worker ) {
			auto fitness = it.second.processClass.machineClassFitness( role );
			if(conf.isExcludedServer(it.second.interf.address())) {
				fitness = std::max(fitness, ProcessClass::ExcludeFit);
			}
			if( workerAvailable(it.second, checkStable) && fitness < unacceptableFitness && it.second.interf.locality.dcId()==dcId ) {
				fitness_workers[ std::make_pair(fitness, id_used[it.first]) ].push_back(std::make_pair(it.second.interf, it.second.processClass));
			}
		}

		for( auto& it : fitness_workers ) {
			auto& w = it.second;
			g_random->randomShuffle(w);
			for( int i=0; i < w.size(); i++ ) {
				id_used[w[i].first.locality.processId()]++;
				return WorkerFitnessInfo(w[i], it.first.first, it.first.second);
			}
		}

		throw no_more_servers();
	}

	vector<std::pair<WorkerInterface, ProcessClass>> getWorkersForRoleInDatacenter(Optional<Standalone<StringRef>> const& dcId, ProcessClass::ClusterRole role, int amount, DatabaseConfiguration const& conf, std::map< Optional<Standalone<StringRef>>, int>& id_used, Optional<WorkerFitnessInfo> minWorker = Optional<WorkerFitnessInfo>(), bool checkStable = false ) {
		std::map<std::pair<ProcessClass::Fitness,int>, vector<std::pair<WorkerInterface, ProcessClass>>> fitness_workers;
		vector<std::pair<WorkerInterface, ProcessClass>> results;
		if (amount <= 0)
			return results;

		for( auto& it : id_worker ) {
			auto fitness = it.second.processClass.machineClassFitness( role );
			if( workerAvailable(it.second, checkStable) && !conf.isExcludedServer(it.second.interf.address()) && it.second.interf.locality.dcId() == dcId &&
			  ( !minWorker.present() || ( it.second.interf.id() != minWorker.get().worker.first.id() && ( fitness < minWorker.get().fitness || (fitness == minWorker.get().fitness && id_used[it.first] <= minWorker.get().used ) ) ) ) ) {
				fitness_workers[ std::make_pair(fitness, id_used[it.first]) ].push_back(std::make_pair(it.second.interf, it.second.processClass));
			}
		}

		for( auto& it : fitness_workers ) {
			auto& w = it.second;
			g_random->randomShuffle(w);
			for( int i=0; i < w.size(); i++ ) {
				results.push_back(w[i]);
				id_used[w[i].first.locality.processId()]++;
				if( results.size() == amount )
					return results;
			}
		}

		return results;
	}

	struct RoleFitness {
		ProcessClass::Fitness bestFit;
		ProcessClass::Fitness worstFit;
		ProcessClass::ClusterRole role;
		int count;

		RoleFitness(int bestFit, int worstFit, int count, ProcessClass::ClusterRole role) : bestFit((ProcessClass::Fitness)bestFit), worstFit((ProcessClass::Fitness)worstFit), count(count), role(role) {}

		RoleFitness(int fitness, int count, ProcessClass::ClusterRole role) : bestFit((ProcessClass::Fitness)fitness), worstFit((ProcessClass::Fitness)fitness), count(count), role(role) {}

		RoleFitness() : bestFit(ProcessClass::NeverAssign), worstFit(ProcessClass::NeverAssign), role(ProcessClass::NoRole), count(0) {}

		RoleFitness(RoleFitness first, RoleFitness second, ProcessClass::ClusterRole role) : bestFit(std::min(first.worstFit, second.worstFit)), worstFit(std::max(first.worstFit, second.worstFit)), count(first.count + second.count), role(role) { }

		RoleFitness( vector<std::pair<WorkerInterface, ProcessClass>> workers, ProcessClass::ClusterRole role ) : role(role) {
			worstFit = ProcessClass::BestFit;
			bestFit = ProcessClass::NeverAssign;
			for(auto it : workers) {
				auto thisFit = it.second.machineClassFitness( role );
				worstFit = std::max(worstFit, thisFit);
				bestFit = std::min(bestFit, thisFit);
			}
			count = workers.size();
		}

		RoleFitness( std::vector<ProcessClass> classes, ProcessClass::ClusterRole role ) : role(role) {
			worstFit = ProcessClass::BestFit;
			bestFit = ProcessClass::NeverAssign;
			for(auto it : classes) {
				auto thisFit = it.machineClassFitness( role );
				worstFit = std::max(worstFit, thisFit);
				bestFit = std::min(bestFit, thisFit);
			}
			count = classes.size();
		}

		bool operator < (RoleFitness const& r) const {
			if (worstFit != r.worstFit) return worstFit < r.worstFit;
			// FIXME: TLog recruitment process does not guarantee the best fit is not worsened.
			if (role != ProcessClass::TLog && role != ProcessClass::LogRouter && bestFit != r.bestFit) return bestFit < r.bestFit;
			return count > r.count;
		}

		bool betterFitness (RoleFitness const& r) const {
			if (worstFit != r.worstFit) return worstFit < r.worstFit;
			if (bestFit != r.bestFit) return bestFit < r.bestFit;
			return false;
		}

		bool betterCount (RoleFitness const& r) const {
			if(count > r.count) return true;
			return worstFit < r.worstFit;
		}

		bool operator == (RoleFitness const& r) const { return worstFit == r.worstFit && bestFit == r.bestFit && count == r.count; }

		std::string toString() const { return format("%d %d %d", bestFit, worstFit, count); }
	};

	std::set<Optional<Standalone<StringRef>>> getDatacenters( DatabaseConfiguration const& conf, bool checkStable = false ) {
		std::set<Optional<Standalone<StringRef>>> result;
		for( auto& it : id_worker )
			if( workerAvailable( it.second, checkStable ) && !conf.isExcludedServer( it.second.interf.address() ) )
				result.insert(it.second.interf.locality.dcId());
		return result;
	}

	void updateKnownIds(std::map< Optional<Standalone<StringRef>>, int>* id_used) {
		(*id_used)[masterProcessId]++;
		(*id_used)[clusterControllerProcessId]++;
		if (db.serverInfo->get().distributor.present()) {
			(*id_used)[db.serverInfo->get().distributor.get().locality.processId()]++;
		}
	}

	RecruitRemoteFromConfigurationReply findRemoteWorkersForConfiguration( RecruitRemoteFromConfigurationRequest const& req ) {
		RecruitRemoteFromConfigurationReply result;
		std::map< Optional<Standalone<StringRef>>, int> id_used;

		updateKnownIds(&id_used);

		std::set<Optional<Key>> remoteDC;
		remoteDC.insert(req.dcId);

		auto remoteLogs = getWorkersForTlogs( req.configuration, req.configuration.getRemoteTLogReplicationFactor(), req.configuration.getDesiredRemoteLogs(), req.configuration.getRemoteTLogPolicy(), id_used, false, remoteDC );
		for(int i = 0; i < remoteLogs.size(); i++) {
			result.remoteTLogs.push_back(remoteLogs[i].first);
		}

		auto logRouters = getWorkersForRoleInDatacenter( req.dcId, ProcessClass::LogRouter, req.logRouterCount, req.configuration, id_used );
		for(int i = 0; i < logRouters.size(); i++) {
			result.logRouters.push_back(logRouters[i].first);
		}

		if(!remoteStartTime.present()) {
			double maxAvailableTime = 0;
			for(auto& it : result.remoteTLogs) {
				maxAvailableTime = std::max(maxAvailableTime, id_worker[it.locality.processId()].lastAvailableTime);
			}
			for(auto& it : result.logRouters) {
				maxAvailableTime = std::max(maxAvailableTime, id_worker[it.locality.processId()].lastAvailableTime);
			}
			remoteStartTime = maxAvailableTime;
		}

		if( now() - remoteStartTime.get() < SERVER_KNOBS->WAIT_FOR_GOOD_REMOTE_RECRUITMENT_DELAY &&
			( ( RoleFitness(SERVER_KNOBS->EXPECTED_TLOG_FITNESS, req.configuration.getDesiredRemoteLogs(), ProcessClass::TLog).betterCount(RoleFitness(remoteLogs, ProcessClass::TLog)) ) ||
			  ( RoleFitness(SERVER_KNOBS->EXPECTED_LOG_ROUTER_FITNESS, req.logRouterCount, ProcessClass::LogRouter).betterCount(RoleFitness(logRouters, ProcessClass::LogRouter)) ) ) ) {
			throw operation_failed();
		}

		return result;
	}

	ErrorOr<RecruitFromConfigurationReply> findWorkersForConfiguration( RecruitFromConfigurationRequest const& req, Optional<Key> dcId ) {
		RecruitFromConfigurationReply result;
		std::map< Optional<Standalone<StringRef>>, int> id_used;
		updateKnownIds(&id_used);

		ASSERT(dcId.present());

		std::set<Optional<Key>> primaryDC;
		primaryDC.insert(dcId);
		result.dcId = dcId;

		RegionInfo region;
		for(auto& r : req.configuration.regions) {
			if(r.dcId == dcId.get()) {
				region = r;
				break;
			}
		}

		if(req.recruitSeedServers) {
			auto primaryStorageServers = getWorkersForSeedServers( req.configuration, req.configuration.storagePolicy, dcId );
			for(int i = 0; i < primaryStorageServers.size(); i++) {
				result.storageServers.push_back(primaryStorageServers[i].first);
			}
		}

		auto tlogs = getWorkersForTlogs( req.configuration, req.configuration.tLogReplicationFactor, req.configuration.getDesiredLogs(), req.configuration.tLogPolicy, id_used, false, primaryDC );
		for(int i = 0; i < tlogs.size(); i++) {
			result.tLogs.push_back(tlogs[i].first);
		}

		std::vector<std::pair<WorkerInterface, ProcessClass>> satelliteLogs;
		if(region.satelliteTLogReplicationFactor > 0) {
			satelliteLogs = getWorkersForSatelliteLogs( req.configuration, region, id_used, result.satelliteFallback );
			for(int i = 0; i < satelliteLogs.size(); i++) {
				result.satelliteTLogs.push_back(satelliteLogs[i].first);
			}
		}

		auto first_resolver = getWorkerForRoleInDatacenter( dcId, ProcessClass::Resolver, ProcessClass::ExcludeFit, req.configuration, id_used );
		auto first_proxy = getWorkerForRoleInDatacenter( dcId, ProcessClass::Proxy, ProcessClass::ExcludeFit, req.configuration, id_used );

		auto proxies = getWorkersForRoleInDatacenter( dcId, ProcessClass::Proxy, req.configuration.getDesiredProxies()-1, req.configuration, id_used, first_proxy );
		auto resolvers = getWorkersForRoleInDatacenter( dcId, ProcessClass::Resolver, req.configuration.getDesiredResolvers()-1, req.configuration, id_used, first_resolver );

		proxies.push_back(first_proxy.worker);
		resolvers.push_back(first_resolver.worker);

		for(int i = 0; i < resolvers.size(); i++)
			result.resolvers.push_back(resolvers[i].first);
		for(int i = 0; i < proxies.size(); i++)
			result.proxies.push_back(proxies[i].first);

		auto oldLogRouters = getWorkersForRoleInDatacenter( dcId, ProcessClass::LogRouter, req.maxOldLogRouters, req.configuration, id_used );
		for(int i = 0; i < oldLogRouters.size(); i++) {
			result.oldLogRouters.push_back(oldLogRouters[i].first);
		}

		if( now() - startTime < SERVER_KNOBS->WAIT_FOR_GOOD_RECRUITMENT_DELAY &&
			( RoleFitness(SERVER_KNOBS->EXPECTED_TLOG_FITNESS, req.configuration.getDesiredLogs(), ProcessClass::TLog).betterCount(RoleFitness(tlogs, ProcessClass::TLog)) ||
			  ( region.satelliteTLogReplicationFactor > 0 && RoleFitness(SERVER_KNOBS->EXPECTED_TLOG_FITNESS, req.configuration.getDesiredSatelliteLogs(dcId), ProcessClass::TLog).betterCount(RoleFitness(satelliteLogs, ProcessClass::TLog)) ) ||
			  RoleFitness(SERVER_KNOBS->EXPECTED_PROXY_FITNESS, req.configuration.getDesiredProxies(), ProcessClass::Proxy).betterCount(RoleFitness(proxies, ProcessClass::Proxy)) ||
			  RoleFitness(SERVER_KNOBS->EXPECTED_RESOLVER_FITNESS, req.configuration.getDesiredResolvers(), ProcessClass::Resolver).betterCount(RoleFitness(resolvers, ProcessClass::Resolver)) ) ) {
			return operation_failed();
		}

		return result;
	}

	RecruitFromConfigurationReply findWorkersForConfiguration( RecruitFromConfigurationRequest const& req ) {
		if(req.configuration.regions.size() > 1) {
			std::vector<RegionInfo> regions = req.configuration.regions;
			if(regions[0].priority == regions[1].priority && clusterControllerDcId.present() && regions[1].dcId == clusterControllerDcId.get()) {
				std::swap(regions[0], regions[1]);
			}

			if(clusterControllerDcId.present() && regions[1].dcId == clusterControllerDcId.get() && regions[1].priority >= 0 && (!versionDifferenceUpdated || datacenterVersionDifference >= SERVER_KNOBS->MAX_VERSION_DIFFERENCE)) {
				std::swap(regions[0], regions[1]);
			}

			bool setPrimaryDesired = false;
			try {
				auto reply = findWorkersForConfiguration(req, regions[0].dcId);
				setPrimaryDesired = true;
				vector<Optional<Key>> dcPriority;
				dcPriority.push_back(regions[0].dcId);
				dcPriority.push_back(regions[1].dcId);
				desiredDcIds.set(dcPriority);
				if(reply.isError()) {
					throw reply.getError();
				} else if(clusterControllerDcId.present() && regions[0].dcId == clusterControllerDcId.get()) {
					return reply.get();
				}
				throw no_more_servers();
			} catch( Error& e ) {
				if(now() - startTime < SERVER_KNOBS->WAIT_FOR_GOOD_REMOTE_RECRUITMENT_DELAY && (!clusterControllerDcId.present() || regions[1].dcId != clusterControllerDcId.get())) {
					throw operation_failed();
				}

				if (e.code() != error_code_no_more_servers || regions[1].priority < 0) {
					throw;
				}
				TraceEvent(SevWarn, "AttemptingRecruitmentInRemoteDC", id).error(e);
				auto reply = findWorkersForConfiguration(req, regions[1].dcId);
				if(!setPrimaryDesired) {
					vector<Optional<Key>> dcPriority;
					dcPriority.push_back(regions[1].dcId);
					dcPriority.push_back(regions[0].dcId);
					desiredDcIds.set(dcPriority);
				}
				if(reply.isError()) {
					throw reply.getError();
				} else if(clusterControllerDcId.present() && regions[1].dcId == clusterControllerDcId.get()) {
					return reply.get();
				}
				throw;
			}
		} else if(req.configuration.regions.size() == 1) {
			vector<Optional<Key>> dcPriority;
			dcPriority.push_back(req.configuration.regions[0].dcId);
			desiredDcIds.set(dcPriority);
			auto reply = findWorkersForConfiguration(req, req.configuration.regions[0].dcId);
			if(reply.isError()) {
				throw reply.getError();
			} else if(clusterControllerDcId.present() && req.configuration.regions[0].dcId == clusterControllerDcId.get()) {
				return reply.get();
			}
			throw no_more_servers();
		} else {
			RecruitFromConfigurationReply result;
			std::map< Optional<Standalone<StringRef>>, int> id_used;
<<<<<<< HEAD
			id_used[masterProcessId]++;
			id_used[clusterControllerProcessId]++;

=======
			updateKnownIds(&id_used);
			
>>>>>>> 83060c6e
			auto tlogs = getWorkersForTlogs( req.configuration, req.configuration.tLogReplicationFactor, req.configuration.getDesiredLogs(), req.configuration.tLogPolicy, id_used );
			for(int i = 0; i < tlogs.size(); i++) {
				result.tLogs.push_back(tlogs[i].first);
			}

			if(req.recruitSeedServers) {
				auto primaryStorageServers = getWorkersForSeedServers( req.configuration, req.configuration.storagePolicy );
				for(int i = 0; i < primaryStorageServers.size(); i++)
					result.storageServers.push_back(primaryStorageServers[i].first);
			}

			auto datacenters = getDatacenters( req.configuration );

			RoleFitness bestFitness;
			int numEquivalent = 1;
			Optional<Key> bestDC;

			for(auto dcId : datacenters ) {
				try {
					//SOMEDAY: recruitment in other DCs besides the clusterControllerDcID will not account for the processes used by the master and cluster controller properly.
					auto used = id_used;
					auto first_resolver = getWorkerForRoleInDatacenter( dcId, ProcessClass::Resolver, ProcessClass::ExcludeFit, req.configuration, used );
					auto first_proxy = getWorkerForRoleInDatacenter( dcId, ProcessClass::Proxy, ProcessClass::ExcludeFit, req.configuration, used );

					auto proxies = getWorkersForRoleInDatacenter( dcId, ProcessClass::Proxy, req.configuration.getDesiredProxies()-1, req.configuration, used, first_proxy );
					auto resolvers = getWorkersForRoleInDatacenter( dcId, ProcessClass::Resolver, req.configuration.getDesiredResolvers()-1, req.configuration, used, first_resolver );

					proxies.push_back(first_proxy.worker);
					resolvers.push_back(first_resolver.worker);

					auto fitness = RoleFitness( RoleFitness(proxies, ProcessClass::Proxy), RoleFitness(resolvers, ProcessClass::Resolver), ProcessClass::NoRole );

					if(dcId == clusterControllerDcId) {
						bestFitness = fitness;
						bestDC = dcId;
						for(int i = 0; i < resolvers.size(); i++)
							result.resolvers.push_back(resolvers[i].first);
						for(int i = 0; i < proxies.size(); i++)
							result.proxies.push_back(proxies[i].first);

						auto oldLogRouters = getWorkersForRoleInDatacenter( dcId, ProcessClass::LogRouter, req.maxOldLogRouters, req.configuration, used );
						for(int i = 0; i < oldLogRouters.size(); i++) {
							result.oldLogRouters.push_back(oldLogRouters[i].first);
						}
						break;
					} else {
						if(fitness < bestFitness) {
							bestFitness = fitness;
							numEquivalent = 1;
							bestDC = dcId;
						} else if( fitness == bestFitness && g_random->random01() < 1.0/++numEquivalent ) {
							bestDC = dcId;
						}
					}
				} catch( Error &e ) {
					if(e.code() != error_code_no_more_servers) {
						throw;
					}
				}
			}

			if(bestDC != clusterControllerDcId) {
				vector<Optional<Key>> dcPriority;
				dcPriority.push_back(bestDC);
				desiredDcIds.set(dcPriority);
				throw no_more_servers();
			}
			//If this cluster controller dies, do not prioritize recruiting the next one in the same DC
			desiredDcIds.set(vector<Optional<Key>>());
			TraceEvent("FindWorkersForConfig").detail("Replication", req.configuration.tLogReplicationFactor)
				.detail("DesiredLogs", req.configuration.getDesiredLogs()).detail("ActualLogs", result.tLogs.size())
				.detail("DesiredProxies", req.configuration.getDesiredProxies()).detail("ActualProxies", result.proxies.size())
				.detail("DesiredResolvers", req.configuration.getDesiredResolvers()).detail("ActualResolvers", result.resolvers.size());

			if( now() - startTime < SERVER_KNOBS->WAIT_FOR_GOOD_RECRUITMENT_DELAY &&
				( RoleFitness(SERVER_KNOBS->EXPECTED_TLOG_FITNESS, req.configuration.getDesiredLogs(), ProcessClass::TLog).betterCount(RoleFitness(tlogs, ProcessClass::TLog)) ||
				  RoleFitness(std::min(SERVER_KNOBS->EXPECTED_PROXY_FITNESS, SERVER_KNOBS->EXPECTED_RESOLVER_FITNESS), std::max(SERVER_KNOBS->EXPECTED_PROXY_FITNESS, SERVER_KNOBS->EXPECTED_RESOLVER_FITNESS), req.configuration.getDesiredProxies()+req.configuration.getDesiredResolvers(), ProcessClass::NoRole).betterCount(bestFitness) ) ) {
				throw operation_failed();
			}

			return result;
		}
	}

	void checkRegions(const std::vector<RegionInfo>& regions) {
		if(desiredDcIds.get().present() && desiredDcIds.get().get().size() == 2 && desiredDcIds.get().get()[0].get() == regions[0].dcId && desiredDcIds.get().get()[1].get() == regions[1].dcId) {
			return;
		}

		try {
			std::map< Optional<Standalone<StringRef>>, int> id_used;
			getWorkerForRoleInDatacenter(regions[0].dcId, ProcessClass::ClusterController, ProcessClass::ExcludeFit, db.config, id_used, true);
			getWorkerForRoleInDatacenter(regions[0].dcId, ProcessClass::Master, ProcessClass::ExcludeFit, db.config, id_used, true);

			std::set<Optional<Key>> primaryDC;
			primaryDC.insert(regions[0].dcId);
			getWorkersForTlogs(db.config, db.config.tLogReplicationFactor, db.config.getDesiredLogs(), db.config.tLogPolicy, id_used, true, primaryDC);
			if(regions[0].satelliteTLogReplicationFactor > 0) {
				bool satelliteFallback = false;
				getWorkersForSatelliteLogs(db.config, regions[0], id_used, satelliteFallback, true);
			}

			getWorkerForRoleInDatacenter( regions[0].dcId, ProcessClass::Resolver, ProcessClass::ExcludeFit, db.config, id_used, true );
			getWorkerForRoleInDatacenter( regions[0].dcId, ProcessClass::Proxy, ProcessClass::ExcludeFit, db.config, id_used, true );

			vector<Optional<Key>> dcPriority;
			dcPriority.push_back(regions[0].dcId);
			dcPriority.push_back(regions[1].dcId);
			desiredDcIds.set(dcPriority);
		} catch( Error &e ) {
			if(e.code() != error_code_no_more_servers) {
				throw;
			}
		}
	}

	void checkRecoveryStalled() {
		if( (db.serverInfo->get().recoveryState == RecoveryState::RECRUITING || db.serverInfo->get().recoveryState == RecoveryState::ACCEPTING_COMMITS || db.serverInfo->get().recoveryState == RecoveryState::ALL_LOGS_RECRUITED) && db.recoveryStalled ) {
			if(db.config.regions.size() > 1 && clusterControllerDcId.present()) {
				auto regions = db.config.regions;
				if(clusterControllerDcId.get() == regions[0].dcId) {
					std::swap(regions[0], regions[1]);
				}
				ASSERT(clusterControllerDcId.get() == regions[1].dcId);
				checkRegions(regions);
			}
		}
	}

	//FIXME: determine when to fail the cluster controller when a primaryDC has not been set
	bool betterMasterExists() {
		ServerDBInfo dbi = db.serverInfo->get();

		if(dbi.recoveryState < RecoveryState::ACCEPTING_COMMITS) {
			return false;
		}

		// Do not trigger better master exists if the cluster controller is excluded, since the master will change anyways once the cluster controller is moved
		if(id_worker[clusterControllerProcessId].priorityInfo.isExcluded) {
			return false;
		}

		if(db.config.regions.size() > 1 && clusterControllerDcId.present() && db.config.regions[0].priority > db.config.regions[1].priority &&
			db.config.regions[0].dcId != clusterControllerDcId.get() && versionDifferenceUpdated && datacenterVersionDifference < SERVER_KNOBS->MAX_VERSION_DIFFERENCE) {
			checkRegions(db.config.regions);
		}

		// Get master process
		auto masterWorker = id_worker.find(dbi.master.locality.processId());
		if(masterWorker == id_worker.end()) {
			return false;
		}

		// Get tlog processes
		std::vector<std::pair<WorkerInterface, ProcessClass>> tlogs;
		std::vector<std::pair<WorkerInterface, ProcessClass>> remote_tlogs;
		std::vector<std::pair<WorkerInterface, ProcessClass>> satellite_tlogs;
		std::vector<std::pair<WorkerInterface, ProcessClass>> log_routers;
		std::set<NetworkAddress> logRouterAddresses;

		for( auto& logSet : dbi.logSystemConfig.tLogs ) {
			for( auto& it : logSet.tLogs ) {
				auto tlogWorker = id_worker.find(it.interf().locality.processId());
				if ( tlogWorker == id_worker.end() )
					return false;
				if ( tlogWorker->second.priorityInfo.isExcluded )
					return true;

				if(logSet.isLocal && logSet.locality == tagLocalitySatellite) {
					satellite_tlogs.push_back(std::make_pair(tlogWorker->second.interf, tlogWorker->second.processClass));
				}
				else if(logSet.isLocal) {
					tlogs.push_back(std::make_pair(tlogWorker->second.interf, tlogWorker->second.processClass));
				} else {
					remote_tlogs.push_back(std::make_pair(tlogWorker->second.interf, tlogWorker->second.processClass));
				}
			}

			for( auto& it : logSet.logRouters ) {
				auto tlogWorker = id_worker.find(it.interf().locality.processId());
				if ( tlogWorker == id_worker.end() )
					return false;
				if ( tlogWorker->second.priorityInfo.isExcluded )
					return true;
				if( !logRouterAddresses.count( tlogWorker->second.interf.address() ) ) {
					logRouterAddresses.insert( tlogWorker->second.interf.address() );
					log_routers.push_back(std::make_pair(tlogWorker->second.interf, tlogWorker->second.processClass));
				}
			}
		}

		// Get proxy classes
		std::vector<ProcessClass> proxyClasses;
		for(auto& it : dbi.client.proxies ) {
			auto proxyWorker = id_worker.find(it.locality.processId());
			if ( proxyWorker == id_worker.end() )
				return false;
			if ( proxyWorker->second.priorityInfo.isExcluded )
				return true;
			proxyClasses.push_back(proxyWorker->second.processClass);
		}

		// Get resolver classes
		std::vector<ProcessClass> resolverClasses;
		for(auto& it : dbi.resolvers ) {
			auto resolverWorker = id_worker.find(it.locality.processId());
			if ( resolverWorker == id_worker.end() )
				return false;
			if ( resolverWorker->second.priorityInfo.isExcluded )
				return true;
			resolverClasses.push_back(resolverWorker->second.processClass);
		}

		// Check master fitness. Don't return false if master is excluded in case all the processes are excluded, we still need master for recovery.
		ProcessClass::Fitness oldMasterFit = masterWorker->second.processClass.machineClassFitness( ProcessClass::Master );
		if(db.config.isExcludedServer(dbi.master.address())) {
			oldMasterFit = std::max(oldMasterFit, ProcessClass::ExcludeFit);
		}

		std::map< Optional<Standalone<StringRef>>, int> id_used;
		id_used[clusterControllerProcessId]++;
		if (db.serverInfo->get().distributor.present()) {
			id_used[db.serverInfo->get().distributor.get().locality.processId()]++;
		}
		WorkerFitnessInfo mworker = getWorkerForRoleInDatacenter(clusterControllerDcId, ProcessClass::Master, ProcessClass::NeverAssign, db.config, id_used, true);

		if ( oldMasterFit < mworker.fitness )
			return false;
		if ( oldMasterFit > mworker.fitness || ( dbi.master.locality.processId() == clusterControllerProcessId && mworker.worker.first.locality.processId() != clusterControllerProcessId ) )
			return true;

		std::set<Optional<Key>> primaryDC;
		std::set<Optional<Key>> remoteDC;

		RegionInfo region;
		if(db.config.regions.size() && clusterControllerDcId.present()) {
			primaryDC.insert(clusterControllerDcId);
			for(auto& r : db.config.regions) {
				if(r.dcId != clusterControllerDcId.get()) {
					ASSERT(remoteDC.empty());
					remoteDC.insert(r.dcId);
				} else {
					ASSERT(region.dcId == StringRef());
					region = r;
				}
			}
		}

		// Check tLog fitness
		RoleFitness oldTLogFit(tlogs, ProcessClass::TLog);
		RoleFitness newTLogFit(getWorkersForTlogs(db.config, db.config.tLogReplicationFactor, db.config.getDesiredLogs(), db.config.tLogPolicy, id_used, true, primaryDC), ProcessClass::TLog);

		if(oldTLogFit < newTLogFit) return false;

		bool oldSatelliteFallback = false;
		for(auto& logSet : dbi.logSystemConfig.tLogs) {
			if(logSet.isLocal && logSet.locality == tagLocalitySatellite) {
				oldSatelliteFallback = logSet.tLogPolicy->info() != region.satelliteTLogPolicy->info();
				ASSERT(!oldSatelliteFallback || logSet.tLogPolicy->info() == region.satelliteTLogPolicyFallback->info());
				break;
			}
		}

		RoleFitness oldSatelliteTLogFit(satellite_tlogs, ProcessClass::TLog);
		bool newSatelliteFallback = false;
		RoleFitness newSatelliteTLogFit(region.satelliteTLogReplicationFactor > 0 ? getWorkersForSatelliteLogs(db.config, region, id_used, newSatelliteFallback, true) : satellite_tlogs, ProcessClass::TLog);

		if(oldSatelliteTLogFit < newSatelliteTLogFit)
			return false;
		if(!oldSatelliteFallback && newSatelliteFallback)
			return false;

		RoleFitness oldRemoteTLogFit(remote_tlogs, ProcessClass::TLog);
		RoleFitness newRemoteTLogFit(
			(db.config.usableRegions > 1 && dbi.recoveryState == RecoveryState::FULLY_RECOVERED) ?
			getWorkersForTlogs(db.config, db.config.getRemoteTLogReplicationFactor(), db.config.getDesiredRemoteLogs(), db.config.getRemoteTLogPolicy(), id_used, true, remoteDC)
			: remote_tlogs, ProcessClass::TLog);
		if(oldRemoteTLogFit < newRemoteTLogFit) return false;
		int oldRouterCount = oldTLogFit.count * std::max<int>(1, db.config.desiredLogRouterCount / std::max(1,oldTLogFit.count));
		int newRouterCount = newTLogFit.count * std::max<int>(1, db.config.desiredLogRouterCount / std::max(1,newTLogFit.count));
		RoleFitness oldLogRoutersFit(log_routers, ProcessClass::LogRouter);
		RoleFitness newLogRoutersFit((db.config.usableRegions > 1 && dbi.recoveryState == RecoveryState::FULLY_RECOVERED) ? getWorkersForRoleInDatacenter( *remoteDC.begin(), ProcessClass::LogRouter, newRouterCount, db.config, id_used, Optional<WorkerFitnessInfo>(), true ) : log_routers, ProcessClass::LogRouter);

		if(oldLogRoutersFit.count < oldRouterCount) {
			oldLogRoutersFit.worstFit = ProcessClass::NeverAssign;
		}
		if(newLogRoutersFit.count < newRouterCount) {
			newLogRoutersFit.worstFit = ProcessClass::NeverAssign;
		}
		if(oldLogRoutersFit < newLogRoutersFit) return false;
		// Check proxy/resolver fitness
		RoleFitness oldInFit(RoleFitness(proxyClasses, ProcessClass::Proxy), RoleFitness(resolverClasses, ProcessClass::Resolver), ProcessClass::NoRole);

		auto first_resolver = getWorkerForRoleInDatacenter( clusterControllerDcId, ProcessClass::Resolver, ProcessClass::ExcludeFit, db.config, id_used, true );
		auto first_proxy = getWorkerForRoleInDatacenter( clusterControllerDcId, ProcessClass::Proxy, ProcessClass::ExcludeFit, db.config, id_used, true );

		auto proxies = getWorkersForRoleInDatacenter( clusterControllerDcId, ProcessClass::Proxy, db.config.getDesiredProxies()-1, db.config, id_used, first_proxy, true );
		auto resolvers = getWorkersForRoleInDatacenter( clusterControllerDcId, ProcessClass::Resolver, db.config.getDesiredResolvers()-1, db.config, id_used, first_resolver, true );
		proxies.push_back(first_proxy.worker);
		resolvers.push_back(first_resolver.worker);

		RoleFitness newInFit(RoleFitness(proxies, ProcessClass::Proxy), RoleFitness(resolvers, ProcessClass::Resolver), ProcessClass::NoRole);
		if(oldInFit.betterFitness(newInFit)) return false;
		if(oldTLogFit > newTLogFit || oldInFit > newInFit || (oldSatelliteFallback && !newSatelliteFallback) || oldSatelliteTLogFit > newSatelliteTLogFit || oldRemoteTLogFit > newRemoteTLogFit || oldLogRoutersFit > newLogRoutersFit) {
			TraceEvent("BetterMasterExists", id).detail("OldMasterFit", oldMasterFit).detail("NewMasterFit", mworker.fitness)
				.detail("OldTLogFit", oldTLogFit.toString()).detail("NewTLogFit", newTLogFit.toString())
				.detail("OldInFit", oldInFit.toString()).detail("NewInFit", newInFit.toString())
				.detail("OldSatelliteFit", oldSatelliteTLogFit.toString()).detail("NewSatelliteFit", newSatelliteTLogFit.toString())
				.detail("OldRemoteFit", oldRemoteTLogFit.toString()).detail("NewRemoteFit", newRemoteTLogFit.toString())
				.detail("OldRouterFit", oldLogRoutersFit.toString()).detail("NewRouterFit", newLogRoutersFit.toString())
				.detail("OldSatelliteFallback", oldSatelliteFallback).detail("NewSatelliteFallback", newSatelliteFallback);
			return true;
		}

		return false;
	}

	std::map< Optional<Standalone<StringRef>>, int> getUsedIds() {
		std::map<Optional<Standalone<StringRef>>, int> idUsed;
		updateKnownIds(&idUsed);

		auto dbInfo = db.serverInfo->get();
		for (const auto& tlogset : dbInfo.logSystemConfig.tLogs) {
			for (const auto& tlog: tlogset.tLogs) {
				if (tlog.present()) {
					idUsed[tlog.interf().locality.processId()]++;
				}
			}
		}
		for (const MasterProxyInterface& interf : dbInfo.client.proxies) {
			ASSERT(interf.locality.processId().present());
			idUsed[interf.locality.processId()]++;
		}
		for (const ResolverInterface& interf: dbInfo.resolvers) {
			ASSERT(interf.locality.processId().present());
			idUsed[interf.locality.processId()]++;
		}
		return idUsed;
	}

	std::map< Optional<Standalone<StringRef>>, WorkerInfo > id_worker;
	std::map< Optional<Standalone<StringRef>>, ProcessClass > id_class; //contains the mapping from process id to process class from the database
	Standalone<RangeResultRef> lastProcessClasses;
	bool gotProcessClasses;
	bool gotFullyRecoveredConfig;
	Optional<Standalone<StringRef>> masterProcessId;
	Optional<Standalone<StringRef>> clusterControllerProcessId;
	Optional<Standalone<StringRef>> clusterControllerDcId;
	AsyncVar<Optional<vector<Optional<Key>>>> desiredDcIds; //desired DC priorities
	AsyncVar<std::pair<bool,Optional<vector<Optional<Key>>>>> changingDcIds; //current DC priorities to change first, and whether that is the cluster controller
	AsyncVar<std::pair<bool,Optional<vector<Optional<Key>>>>> changedDcIds; //current DC priorities to change second, and whether the cluster controller has been changed
	UID id;
	std::vector<RecruitFromConfigurationRequest> outstandingRecruitmentRequests;
	std::vector<RecruitRemoteFromConfigurationRequest> outstandingRemoteRecruitmentRequests;
	std::vector<std::pair<RecruitStorageRequest, double>> outstandingStorageRequests;
	ActorCollection ac;
	UpdateWorkerList updateWorkerList;
	Future<Void> outstandingRequestChecker;

	DBInfo db;
	Database cx;
	double startTime;
	Optional<double> remoteStartTime;
	Version datacenterVersionDifference;
	bool versionDifferenceUpdated;
	PromiseStream<Future<Void>> addActor;

	ClusterControllerData( ClusterControllerFullInterface const& ccInterface, LocalityData const& locality )
		: id(ccInterface.id()), ac(false), outstandingRequestChecker(Void()), gotProcessClasses(false), gotFullyRecoveredConfig(false), startTime(now()), datacenterVersionDifference(0), versionDifferenceUpdated(false)
	{
		auto serverInfo = db.serverInfo->get();
		serverInfo.id = g_random->randomUniqueID();
		serverInfo.masterLifetime.ccID = id;
		serverInfo.clusterInterface = ccInterface;
		serverInfo.myLocality = locality;
		db.serverInfo->set( serverInfo );
		cx = openDBOnServer(db.serverInfo, TaskDefaultEndpoint, true, true);
	}

	~ClusterControllerData() {
		ac.clear(false);
		id_worker.clear();
	}
};

ACTOR Future<Void> clusterWatchDatabase( ClusterControllerData* cluster, ClusterControllerData::DBInfo* db )
{
	state MasterInterface iMaster;

	// SOMEDAY: If there is already a non-failed master referenced by zkMasterInfo, use that one until it fails
	// When this someday is implemented, make sure forced failures still cause the master to be recruited again

	loop {
		TraceEvent("CCWDB", cluster->id);
		try {
			state double recoveryStart = now();
			TraceEvent("CCWDB", cluster->id).detail("Recruiting", "Master");

			while(!cluster->clusterControllerProcessId.present()) {
				wait( delay(SERVER_KNOBS->ATTEMPT_RECRUITMENT_DELAY) );
			}

			//We must recruit the master in the same data center as the cluster controller.
			//This should always be possible, because we can recruit the master on the same process as the cluster controller.
			std::map< Optional<Standalone<StringRef>>, int> id_used;
			id_used[cluster->clusterControllerProcessId]++;
			if (cluster->db.serverInfo->get().distributor.present()) {
				id_used[cluster->db.serverInfo->get().distributor.get().locality.processId()]++;
			}
			state WorkerFitnessInfo masterWorker = cluster->getWorkerForRoleInDatacenter(cluster->clusterControllerDcId, ProcessClass::Master, ProcessClass::NeverAssign, db->config, id_used);
			if( ( masterWorker.worker.second.machineClassFitness( ProcessClass::Master ) > SERVER_KNOBS->EXPECTED_MASTER_FITNESS || masterWorker.worker.first.locality.processId() == cluster->clusterControllerProcessId )
				&& now() - cluster->startTime < SERVER_KNOBS->WAIT_FOR_GOOD_RECRUITMENT_DELAY ) {
				TraceEvent("CCWDB", cluster->id).detail("Fitness", masterWorker.worker.second.machineClassFitness( ProcessClass::Master ));
				wait( delay(SERVER_KNOBS->ATTEMPT_RECRUITMENT_DELAY) );
				continue;
			}
			RecruitMasterRequest rmq;
			rmq.lifetime = db->serverInfo->get().masterLifetime;
			rmq.forceRecovery = db->forceRecovery;

			cluster->masterProcessId = masterWorker.worker.first.locality.processId();
			cluster->db.unfinishedRecoveries++;
			ErrorOr<MasterInterface> newMaster = wait( masterWorker.worker.first.master.tryGetReply( rmq ) );
			if (newMaster.present()) {
				TraceEvent("CCWDB", cluster->id).detail("Recruited", newMaster.get().id());

				// for status tool
				TraceEvent("RecruitedMasterWorker", cluster->id)
					.detail("Address", newMaster.get().address())
					.trackLatest("RecruitedMasterWorker");

				iMaster = newMaster.get();

				db->masterRegistrationCount = 0;
				db->recoveryStalled = false;
				db->forceRecovery = false;
				db->forceMasterFailure = Promise<Void>();

				auto dbInfo = ServerDBInfo();
				dbInfo.master = iMaster;
				dbInfo.id = g_random->randomUniqueID();
				dbInfo.masterLifetime = db->serverInfo->get().masterLifetime;
				++dbInfo.masterLifetime;
				dbInfo.clusterInterface = db->serverInfo->get().clusterInterface;
				dbInfo.distributor = db->serverInfo->get().distributor;

				TraceEvent("CCWDB", cluster->id).detail("Lifetime", dbInfo.masterLifetime.toString()).detail("ChangeID", dbInfo.id);
				db->serverInfo->set( dbInfo );

				wait( delay(SERVER_KNOBS->MASTER_SPIN_DELAY) );  // Don't retry master recovery more than once per second, but don't delay the "first" recovery after more than a second of normal operation

				TraceEvent("CCWDB", cluster->id).detail("Watching", iMaster.id());

				// Master failure detection is pretty sensitive, but if we are in the middle of a very long recovery we really don't want to have to start over
				loop choose {
					when (wait( waitFailureClient( iMaster.waitFailure, db->masterRegistrationCount ?
						SERVER_KNOBS->MASTER_FAILURE_REACTION_TIME : (now() - recoveryStart) * SERVER_KNOBS->MASTER_FAILURE_SLOPE_DURING_RECOVERY,
						db->masterRegistrationCount ? -SERVER_KNOBS->MASTER_FAILURE_REACTION_TIME/SERVER_KNOBS->SECONDS_BEFORE_NO_FAILURE_DELAY : SERVER_KNOBS->MASTER_FAILURE_SLOPE_DURING_RECOVERY ) || db->forceMasterFailure.getFuture() )) { break; }
					when (wait( db->serverInfo->onChange() )) {}
				}

				TEST(true); // clusterWatchDatabase() master failed
				TraceEvent(SevWarn,"DetectedFailedMaster", cluster->id).detail("OldMaster", iMaster.id());
			} else {
				TEST(true); //clusterWatchDatabas() !newMaster.present()
				wait( delay(SERVER_KNOBS->MASTER_SPIN_DELAY) );
			}
		} catch (Error& e) {
			TraceEvent("CCWDB", cluster->id).error(e, true).detail("Master", iMaster.id());
			if (e.code() == error_code_actor_cancelled) throw;

			bool ok = e.code() == error_code_no_more_servers;
			TraceEvent(ok ? SevWarn : SevError,"ClusterWatchDatabaseRetrying", cluster->id).error(e);
			if (!ok)
				throw e;
			wait( delay(SERVER_KNOBS->ATTEMPT_RECRUITMENT_DELAY) );
		}
	}
}

void addIssue( ProcessIssuesMap& issueMap, NetworkAddress const& addr, std::string const& issue, UID& issueID ) {
	auto& e = issueMap[addr];
	e.first = issue;
	e.second = issueID = g_random->randomUniqueID();
	if (!issue.size()) issueMap.erase(addr);
}

void removeIssue( ProcessIssuesMap& issueMap, NetworkAddress const& addr, std::string const& issue, UID& issueID ) {
	if (!issue.size()) return;
	if ( issueMap.count(addr) && issueMap[addr].second == issueID )
		issueMap.erase( addr );
}

ACTOR Future<Void> clusterGetServerInfo(
	ClusterControllerData::DBInfo* db,
	UID knownServerInfoID,
	std::string issues,
	std::vector<NetworkAddress> incompatiblePeers,
	ReplyPromise<ServerDBInfo> reply)
{
	state UID issueID;
	addIssue( db->workersWithIssues, reply.getEndpoint().getPrimaryAddress(), issues, issueID );
	for(auto it : incompatiblePeers) {
		db->incompatibleConnections[it] = now() + SERVER_KNOBS->INCOMPATIBLE_PEERS_LOGGING_INTERVAL;
	}

	while (db->serverInfo->get().id == knownServerInfoID) {
		choose {
			when (wait( db->serverInfo->onChange() )) {}
			when (wait( delayJittered( 300 ) )) { break; }  // The server might be long gone!
		}
	}

	removeIssue( db->workersWithIssues, reply.getEndpoint().getPrimaryAddress(), issues, issueID );

	reply.send( db->serverInfo->get() );
	return Void();
}

ACTOR Future<Void> clusterOpenDatabase(
	ClusterControllerData::DBInfo* db,
	UID knownClientInfoID,
	std::string issues,
	Standalone<VectorRef<ClientVersionRef>> supportedVersions,
	Standalone<StringRef> traceLogGroup,
	ReplyPromise<ClientDBInfo> reply)
{
	// NOTE: The client no longer expects this function to return errors
	state UID issueID;
	addIssue( db->clientsWithIssues, reply.getEndpoint().getPrimaryAddress(), issues, issueID );

	if(supportedVersions.size() > 0) {
		db->clientVersionMap[reply.getEndpoint().getPrimaryAddress()] = supportedVersions;
	}

	db->traceLogGroupMap[reply.getEndpoint().getPrimaryAddress()] = traceLogGroup.toString();

	while (db->clientInfo->get().id == knownClientInfoID) {
		choose {
			when (wait( db->clientInfo->onChange() )) {}
			when (wait( delayJittered( 300 ) )) { break; }  // The client might be long gone!
		}
	}

	removeIssue( db->clientsWithIssues, reply.getEndpoint().getPrimaryAddress(), issues, issueID );
	db->clientVersionMap.erase(reply.getEndpoint().getPrimaryAddress());
	db->traceLogGroupMap.erase(reply.getEndpoint().getPrimaryAddress());

	reply.send( db->clientInfo->get() );
	return Void();
}

void checkOutstandingRecruitmentRequests( ClusterControllerData* self ) {
	for( int i = 0; i < self->outstandingRecruitmentRequests.size(); i++ ) {
		RecruitFromConfigurationRequest& req = self->outstandingRecruitmentRequests[i];
		try {
			req.reply.send( self->findWorkersForConfiguration( req ) );
			swapAndPop( &self->outstandingRecruitmentRequests, i-- );
		} catch (Error& e) {
			if (e.code() == error_code_no_more_servers || e.code() == error_code_operation_failed) {
				TraceEvent(SevWarn, "RecruitTLogMatchingSetNotAvailable", self->id).error(e);
			} else {
				TraceEvent(SevError, "RecruitTLogsRequestError", self->id).error(e);
				throw;
			}
		}
	}
}

void checkOutstandingRemoteRecruitmentRequests( ClusterControllerData* self ) {
	for( int i = 0; i < self->outstandingRemoteRecruitmentRequests.size(); i++ ) {
		RecruitRemoteFromConfigurationRequest& req = self->outstandingRemoteRecruitmentRequests[i];
		try {
			req.reply.send( self->findRemoteWorkersForConfiguration( req ) );
			swapAndPop( &self->outstandingRemoteRecruitmentRequests, i-- );
		} catch (Error& e) {
			if (e.code() == error_code_no_more_servers || e.code() == error_code_operation_failed) {
				TraceEvent(SevWarn, "RecruitRemoteTLogMatchingSetNotAvailable", self->id).error(e);
			} else {
				TraceEvent(SevError, "RecruitRemoteTLogsRequestError", self->id).error(e);
				throw;
			}
		}
	}
}

void checkOutstandingStorageRequests( ClusterControllerData* self ) {
	for( int i = 0; i < self->outstandingStorageRequests.size(); i++ ) {
		auto& req = self->outstandingStorageRequests[i];
		try {
			if(req.second < now()) {
				req.first.reply.sendError(timed_out());
				swapAndPop( &self->outstandingStorageRequests, i-- );
			} else {
				if(!self->gotProcessClasses && !req.first.criticalRecruitment)
					throw no_more_servers();

				auto worker = self->getStorageWorker(req.first);
				RecruitStorageReply rep;
				rep.worker = worker.first;
				rep.processClass = worker.second;
				req.first.reply.send( rep );
				swapAndPop( &self->outstandingStorageRequests, i-- );
			}
		} catch (Error& e) {
			if (e.code() == error_code_no_more_servers) {
				TraceEvent(SevWarn, "RecruitStorageNotAvailable", self->id).error(e);
			} else {
				TraceEvent(SevError, "RecruitStorageError", self->id).error(e);
				throw;
			}
		}
	}
}

ACTOR Future<Void> doCheckOutstandingRequests( ClusterControllerData* self ) {
	try {
		wait( delay(SERVER_KNOBS->CHECK_OUTSTANDING_INTERVAL) );

		checkOutstandingRecruitmentRequests( self );
		checkOutstandingRemoteRecruitmentRequests( self );
		checkOutstandingStorageRequests( self );

		self->checkRecoveryStalled();
		if (self->betterMasterExists()) {
			if (!self->db.forceMasterFailure.isSet()) {
				self->db.forceMasterFailure.send( Void() );
				TraceEvent("MasterRegistrationKill", self->id).detail("MasterId", self->db.serverInfo->get().master.id());
			}
		}
	} catch( Error &e ) {
		if(e.code() != error_code_operation_failed && e.code() != error_code_no_more_servers) {
			TraceEvent(SevError, "CheckOutstandingError").error(e);
		}
	}
	return Void();
}

void checkOutstandingRequests( ClusterControllerData* self ) {
	if( !self->outstandingRequestChecker.isReady() )
		return;

	self->outstandingRequestChecker = doCheckOutstandingRequests(self);
}

ACTOR Future<Void> rebootAndCheck( ClusterControllerData* cluster, Optional<Standalone<StringRef>> processID ) {
	auto watcher = cluster->id_worker.find(processID);
	ASSERT(watcher != cluster->id_worker.end());

	watcher->second.lastAvailableTime = now();
	watcher->second.reboots++;
	wait( delay( g_network->isSimulated() ? SERVER_KNOBS->SIM_SHUTDOWN_TIMEOUT : SERVER_KNOBS->SHUTDOWN_TIMEOUT ) );

	auto watcher = cluster->id_worker.find(processID);
	if(watcher != cluster->id_worker.end()) {
		watcher->second.reboots--;
		if( watcher->second.reboots < 2 )
			checkOutstandingRequests( cluster );
	}

	return Void();
}

ACTOR Future<Void> workerAvailabilityWatch( WorkerInterface worker, ProcessClass startingClass, ClusterControllerData* cluster ) {
	state Future<Void> failed = worker.address() == g_network->getLocalAddress() ? Never() : waitFailureClient( worker.waitFailure, SERVER_KNOBS->WORKER_FAILURE_TIME );
	cluster->updateWorkerList.set( worker.locality.processId(), ProcessData(worker.locality, startingClass, worker.address()) );
	// This switching avoids a race where the worker can be added to id_worker map after the workerAvailabilityWatch fails for the worker.
	wait(delay(0));

	loop {
		choose {
			when( wait( IFailureMonitor::failureMonitor().onStateEqual( worker.storage.getEndpoint(), FailureStatus(IFailureMonitor::failureMonitor().getState( worker.storage.getEndpoint() ).isAvailable()) ) ) ) {
				if( IFailureMonitor::failureMonitor().getState( worker.storage.getEndpoint() ).isAvailable() ) {
					cluster->ac.add( rebootAndCheck( cluster, worker.locality.processId() ) );
					checkOutstandingRequests( cluster );
				}
			}
			when( wait( failed ) ) {  // remove workers that have failed
				WorkerInfo& failedWorkerInfo = cluster->id_worker[ worker.locality.processId() ];
				if (!failedWorkerInfo.reply.isSet()) {
					failedWorkerInfo.reply.send( RegisterWorkerReply(failedWorkerInfo.processClass, failedWorkerInfo.priorityInfo) );
				}
				cluster->id_worker.erase( worker.locality.processId() );
				cluster->updateWorkerList.set( worker.locality.processId(), Optional<ProcessData>() );
				return Void();
			}
		}
	}
}

struct FailureStatusInfo {
	FailureStatus status;
	double lastRequestTime;
	double penultimateRequestTime;

	FailureStatusInfo() : lastRequestTime(0), penultimateRequestTime(0) {}

	void insertRequest(double now) {
		penultimateRequestTime = lastRequestTime;
		lastRequestTime = now;
	}

	double latency(double now) const {
		return std::max( now - lastRequestTime, lastRequestTime - penultimateRequestTime );
	}
};

//The failure monitor client relies on the fact that the failure detection server will not declare itself failed
ACTOR Future<Void> failureDetectionServer( UID uniqueID, ClusterControllerData::DBInfo* db, FutureStream< FailureMonitoringRequest > requests ) {
	state Version currentVersion = 0;
	state std::map<NetworkAddressList, FailureStatusInfo> currentStatus;	// The status at currentVersion
	state std::deque<SystemFailureStatus> statusHistory;	// The last change in statusHistory is from currentVersion-1 to currentVersion
	state Future<Void> periodically = Void();
	state double lastT = 0;

	loop choose {
		when ( FailureMonitoringRequest req = waitNext( requests ) ) {
			if ( req.senderStatus.present() ) {
				// Update the status of requester, if necessary
				auto& stat = currentStatus[ req.addresses ];
				auto& newStat = req.senderStatus.get();

				ASSERT( !newStat.failed || req.addresses != g_network->getLocalAddresses() );

				stat.insertRequest(now());
				if (req.senderStatus != stat.status) {
					TraceEvent("FailureDetectionStatus", uniqueID).detail("System", describe(req.addresses)).detail("Status", newStat.failed ? "Failed" : "OK").detail("Why", "Request");
					statusHistory.push_back( SystemFailureStatus( req.addresses, newStat ) );
					++currentVersion;

					if (req.senderStatus == FailureStatus()){
						// failureMonitorClient reports explicitly that it is failed
						ASSERT(false); // This can't happen at the moment; if that changes, make this a TEST instead
						currentStatus.erase(req.addresses);
					} else {
						TEST(true);
						stat.status = newStat;
					}

					while (statusHistory.size() > currentStatus.size())
						statusHistory.pop_front();
				}
			}

			// Return delta-compressed status changes to requester
			Version reqVersion = req.failureInformationVersion;
			if (reqVersion > currentVersion){
				req.reply.sendError( future_version() );
				ASSERT(false);
			} else {
				TEST(true); // failureDetectionServer sending failure data to requester
				FailureMonitoringReply reply;
				reply.failureInformationVersion = currentVersion;
				if( req.senderStatus.present() ) {
					reply.clientRequestIntervalMS = FLOW_KNOBS->SERVER_REQUEST_INTERVAL * 1000;
					reply.considerServerFailedTimeoutMS = CLIENT_KNOBS->FAILURE_TIMEOUT_DELAY * 1000;
				} else {
					reply.clientRequestIntervalMS = FLOW_KNOBS->CLIENT_REQUEST_INTERVAL * 1000;
					reply.considerServerFailedTimeoutMS = CLIENT_KNOBS->CLIENT_FAILURE_TIMEOUT_DELAY * 1000;
				}

				ASSERT( currentVersion >= (int64_t)statusHistory.size());

				if (reqVersion < currentVersion - (int64_t)statusHistory.size() || reqVersion == 0) {
					// Send everything
					TEST(true); // failureDetectionServer sending all current data to requester
					reply.allOthersFailed = true;
					for(auto it = currentStatus.begin(); it != currentStatus.end(); ++it)
						reply.changes.push_back( reply.arena, SystemFailureStatus( it->first, it->second.status ) );
				} else {
					TEST(true); // failureDetectionServer sending delta-compressed data to requester
					// SOMEDAY: Send only the last change for a given address?
					reply.allOthersFailed = false;
					for(int v = reqVersion - currentVersion + statusHistory.size(); v < statusHistory.size(); v++) {
						reply.changes.push_back( reply.arena, statusHistory[v] );
					}
				}
				req.reply.send( reply );
			}
		}
		when ( wait( periodically ) ) {
			periodically = delay( FLOW_KNOBS->SERVER_REQUEST_INTERVAL );
			double t = now();
			if (lastT != 0 && t - lastT > 1)
				TraceEvent("LongDelayOnClusterController").detail("Duration", t - lastT);
			lastT = t;

			// Adapt to global unresponsiveness
			vector<double> delays;
			for(auto it=currentStatus.begin(); it!=currentStatus.end(); it++)
				if (it->second.penultimateRequestTime) {
					delays.push_back(it->second.latency(t));
					//TraceEvent("FDData", uniqueID).detail("S", it->first.toString()).detail("L", it->second.latency(t));
				}
			int pivot = std::max(0, (int)delays.size()-2);
			double pivotDelay = 0;
			if (delays.size()) {
				std::nth_element(delays.begin(), delays.begin()+pivot, delays.end());
				pivotDelay = *(delays.begin()+pivot);
			}
			pivotDelay = std::max(0.0, pivotDelay - FLOW_KNOBS->SERVER_REQUEST_INTERVAL);

			//TraceEvent("FailureDetectionPoll", uniqueID).detail("PivotDelay", pivotDelay).detail("Clients", currentStatus.size());
			//TraceEvent("FailureDetectionAcceptableDelay").detail("Delay", acceptableDelay1000);

			bool tooManyLogGenerations = std::max(db->unfinishedRecoveries, db->logGenerations) > CLIENT_KNOBS->FAILURE_MAX_GENERATIONS;

			for(auto it = currentStatus.begin(); it != currentStatus.end(); ) {
				double delay = t - it->second.lastRequestTime;
				if ( it->first != g_network->getLocalAddresses() && ( tooManyLogGenerations ?
					( delay > CLIENT_KNOBS->FAILURE_EMERGENCY_DELAY ) :
					( delay > pivotDelay * 2 + FLOW_KNOBS->SERVER_REQUEST_INTERVAL + CLIENT_KNOBS->FAILURE_MIN_DELAY || delay > CLIENT_KNOBS->FAILURE_MAX_DELAY ) ) ) {
					//printf("Failure Detection Server: Status of '%s' is now '%s' after %f sec\n", it->first.toString().c_str(), "Failed", now() - it->second.lastRequestTime);
					TraceEvent("FailureDetectionStatus", uniqueID).detail("System", describe(it->first)).detail("Status","Failed").detail("Why", "Timeout").detail("LastRequestAge", delay)
						.detail("PivotDelay", pivotDelay).detail("UnfinishedRecoveries", db->unfinishedRecoveries).detail("LogGenerations", db->logGenerations);
					statusHistory.push_back( SystemFailureStatus( it->first, FailureStatus(true) ) );
					++currentVersion;
					it = currentStatus.erase(it);
					while (statusHistory.size() > currentStatus.size())
						statusHistory.pop_front();
				} else {
					++it;
				}
			}
		}
	}
}

ACTOR Future<vector<TLogInterface>> requireAll( vector<Future<Optional<vector<TLogInterface>>>> in ) {
	state vector<TLogInterface> out;
	state int i;
	for(i=0; i<in.size(); i++) {
		Optional<vector<TLogInterface>> x = wait(in[i]);
		if (!x.present()) throw recruitment_failed();
		out.insert(out.end(), x.get().begin(), x.get().end());
	}
	return out;
}

void clusterRecruitStorage( ClusterControllerData* self, RecruitStorageRequest req ) {
	try {
		if(!self->gotProcessClasses && !req.criticalRecruitment)
			throw no_more_servers();
		auto worker = self->getStorageWorker(req);
		RecruitStorageReply rep;
		rep.worker = worker.first;
		rep.processClass = worker.second;
		req.reply.send( rep );
	} catch ( Error& e ) {
		if (e.code() == error_code_no_more_servers) {
			self->outstandingStorageRequests.push_back( std::make_pair(req, now() + SERVER_KNOBS->RECRUITMENT_TIMEOUT) );
			TraceEvent(SevWarn, "RecruitStorageNotAvailable", self->id).error(e);
		} else {
			TraceEvent(SevError, "RecruitStorageError", self->id).error(e);
			throw;  // Any other error will bring down the cluster controller
		}
	}
}

ACTOR Future<Void> clusterRecruitFromConfiguration( ClusterControllerData* self, RecruitFromConfigurationRequest req ) {
	// At the moment this doesn't really need to be an actor (it always completes immediately)
	TEST(true); //ClusterController RecruitTLogsRequest
	loop {
		try {
			req.reply.send( self->findWorkersForConfiguration( req ) );
			return Void();
		} catch (Error& e) {
			if (e.code() == error_code_no_more_servers && now() - self->startTime >= SERVER_KNOBS->WAIT_FOR_GOOD_RECRUITMENT_DELAY) {
				self->outstandingRecruitmentRequests.push_back( req );
				TraceEvent(SevWarn, "RecruitFromConfigurationNotAvailable", self->id).error(e);
				return Void();
			} else if(e.code() == error_code_operation_failed || e.code() == error_code_no_more_servers) {
				//recruitment not good enough, try again
			}
			else {
				TraceEvent(SevError, "RecruitFromConfigurationError", self->id).error(e);
				throw;  // goodbye, cluster controller
			}
		}
		wait( delay(SERVER_KNOBS->ATTEMPT_RECRUITMENT_DELAY) );
	}
}

ACTOR Future<Void> clusterRecruitRemoteFromConfiguration( ClusterControllerData* self, RecruitRemoteFromConfigurationRequest req ) {
	// At the moment this doesn't really need to be an actor (it always completes immediately)
	TEST(true); //ClusterController RecruitTLogsRequest
	loop {
		try {
			req.reply.send( self->findRemoteWorkersForConfiguration( req ) );
			return Void();
		} catch (Error& e) {
			if (e.code() == error_code_no_more_servers && self->remoteStartTime.present() && now() - self->remoteStartTime.get() >= SERVER_KNOBS->WAIT_FOR_GOOD_REMOTE_RECRUITMENT_DELAY) {
				self->outstandingRemoteRecruitmentRequests.push_back( req );
				TraceEvent(SevWarn, "RecruitRemoteFromConfigurationNotAvailable", self->id).error(e);
				return Void();
			} else if(e.code() == error_code_operation_failed || e.code() == error_code_no_more_servers) {
				//recruitment not good enough, try again
			}
			else {
				TraceEvent(SevError, "RecruitRemoteFromConfigurationError", self->id).error(e);
				throw;  // goodbye, cluster controller
			}
		}
		wait( delay(SERVER_KNOBS->ATTEMPT_RECRUITMENT_DELAY) );
	}
}

void clusterRegisterMaster( ClusterControllerData* self, RegisterMasterRequest const& req ) {
	req.reply.send( Void() );

	TraceEvent("MasterRegistrationReceived", self->id).detail("MasterId", req.id).detail("Master", req.mi.toString()).detail("Tlogs", describe(req.logSystemConfig.tLogs)).detail("Resolvers", req.resolvers.size())
		.detail("RecoveryState", (int)req.recoveryState).detail("RegistrationCount", req.registrationCount).detail("Proxies", req.proxies.size()).detail("RecoveryCount", req.recoveryCount).detail("Stalled", req.recoveryStalled);

	//make sure the request comes from an active database
	auto db = &self->db;
	if ( db->serverInfo->get().master.id() != req.id || req.registrationCount <= db->masterRegistrationCount ) {
		TraceEvent("MasterRegistrationNotFound", self->id).detail("MasterId", req.id).detail("ExistingId", db->serverInfo->get().master.id()).detail("RegCount", req.registrationCount).detail("ExistingRegCount", db->masterRegistrationCount);
		return;
	}

	if ( req.recoveryState == RecoveryState::FULLY_RECOVERED ) {
		self->db.unfinishedRecoveries = 0;
		self->db.logGenerations = 0;
		ASSERT( !req.logSystemConfig.oldTLogs.size() );
	} else {
		self->db.logGenerations = std::max<int>(self->db.logGenerations, req.logSystemConfig.oldTLogs.size());
	}

	db->masterRegistrationCount = req.registrationCount;
	db->recoveryStalled = req.recoveryStalled;
	if ( req.configuration.present() ) {
		db->config = req.configuration.get();

		if ( req.recoveryState >= RecoveryState::ACCEPTING_COMMITS ) {
			self->gotFullyRecoveredConfig = true;
			db->fullyRecoveredConfig = req.configuration.get();
			for ( auto& it : self->id_worker ) {
				bool isExcludedFromConfig = db->fullyRecoveredConfig.isExcludedServer(it.second.interf.address());
				if ( it.second.priorityInfo.isExcluded != isExcludedFromConfig ) {
					it.second.priorityInfo.isExcluded = isExcludedFromConfig;
					if( !it.second.reply.isSet() ) {
						it.second.reply.send( RegisterWorkerReply( it.second.processClass, it.second.priorityInfo ) );
					}
				}
			}
		}
	}

	bool isChanged = false;
	auto dbInfo = self->db.serverInfo->get();

	if (dbInfo.recoveryState != req.recoveryState) {
		dbInfo.recoveryState = req.recoveryState;
		isChanged = true;
	}

	if (dbInfo.priorCommittedLogServers != req.priorCommittedLogServers) {
		dbInfo.priorCommittedLogServers = req.priorCommittedLogServers;
		isChanged = true;
	}

	// Construct the client information
	if (db->clientInfo->get().proxies != req.proxies) {
		isChanged = true;
		ClientDBInfo clientInfo;
		clientInfo.id = g_random->randomUniqueID();
		clientInfo.proxies = req.proxies;
		clientInfo.clientTxnInfoSampleRate = db->clientInfo->get().clientTxnInfoSampleRate;
		clientInfo.clientTxnInfoSizeLimit = db->clientInfo->get().clientTxnInfoSizeLimit;
		db->clientInfo->set( clientInfo );
		dbInfo.client = db->clientInfo->get();
	}

	if( !dbInfo.logSystemConfig.isEqual(req.logSystemConfig) ) {
		isChanged = true;
		dbInfo.logSystemConfig = req.logSystemConfig;
	}

	if( dbInfo.resolvers != req.resolvers ) {
		isChanged = true;
		dbInfo.resolvers = req.resolvers;
	}

	if( dbInfo.recoveryCount != req.recoveryCount ) {
		isChanged = true;
		dbInfo.recoveryCount = req.recoveryCount;
	}

	if( isChanged ) {
		dbInfo.id = g_random->randomUniqueID();
		self->db.serverInfo->set( dbInfo );
	}

	checkOutstandingRequests(self);
}

void registerWorker( RegisterWorkerRequest req, ClusterControllerData *self ) {
	WorkerInterface w = req.wi;
	ProcessClass newProcessClass = req.processClass;
	auto info = self->id_worker.find( w.locality.processId() );
	ClusterControllerPriorityInfo newPriorityInfo = req.priorityInfo;

	if(info == self->id_worker.end()) {
		TraceEvent("ClusterControllerActualWorkers", self->id).detail("WorkerId",w.id()).detailext("ProcessId", w.locality.processId()).detailext("ZoneId", w.locality.zoneId()).detailext("DataHall", w.locality.dataHallId()).detail("PClass", req.processClass.toString()).detail("Workers", self->id_worker.size());
	} else {
		TraceEvent("ClusterControllerWorkerAlreadyRegistered", self->id).suppressFor(1.0).detail("WorkerId",w.id()).detailext("ProcessId", w.locality.processId()).detailext("ZoneId", w.locality.zoneId()).detailext("DataHall", w.locality.dataHallId()).detail("PClass", req.processClass.toString()).detail("Workers", self->id_worker.size());
	}
	if ( w.address() == g_network->getLocalAddress() ) {
		self->clusterControllerProcessId = w.locality.processId();
		self->clusterControllerDcId = w.locality.dcId();
		if(self->changingDcIds.get().first) {
			if(self->changingDcIds.get().second.present()) {
				newPriorityInfo.dcFitness = ClusterControllerPriorityInfo::calculateDCFitness( w.locality.dcId(), self->changingDcIds.get().second.get() );
			}
		} else if(self->changedDcIds.get().second.present()) {
			newPriorityInfo.dcFitness = ClusterControllerPriorityInfo::calculateDCFitness( w.locality.dcId(), self->changedDcIds.get().second.get() );
		}
	} else {
		if(!self->changingDcIds.get().first) {
			if(self->changingDcIds.get().second.present()) {
				newPriorityInfo.dcFitness = ClusterControllerPriorityInfo::calculateDCFitness( w.locality.dcId(), self->changingDcIds.get().second.get() );
			}
		} else if(self->changedDcIds.get().second.present()) {
			newPriorityInfo.dcFitness = ClusterControllerPriorityInfo::calculateDCFitness( w.locality.dcId(), self->changedDcIds.get().second.get() );
		}
	}

	// Check process class and exclusive property
	if ( info == self->id_worker.end() || info->second.interf.id() != w.id() || req.generation >= info->second.gen ) {
		if ( self->gotProcessClasses ) {
			auto classIter = self->id_class.find(w.locality.processId());

			if( classIter != self->id_class.end() && (classIter->second.classSource() == ProcessClass::DBSource || req.initialClass.classType() == ProcessClass::UnsetClass)) {
				newProcessClass = classIter->second;
			} else {
				newProcessClass = req.initialClass;
			}
			newPriorityInfo.processClassFitness = newProcessClass.machineClassFitness(ProcessClass::ClusterController);
		}

		if ( self->gotFullyRecoveredConfig ) {
			newPriorityInfo.isExcluded = self->db.fullyRecoveredConfig.isExcludedServer(w.address());
		}

		// Notify the worker to register again with new process class/exclusive property
		if ( !req.reply.isSet() && newPriorityInfo != req.priorityInfo ) {
			req.reply.send( RegisterWorkerReply(newProcessClass, newPriorityInfo) );
		}
	}

	if ( req.distributorInterf.present() && !self->db.serverInfo->get().distributor.present() ) {
		const DataDistributorInterface& di = req.distributorInterf.get();
		TraceEvent("ClusterController_RegisterDataDistributor", self->id).detail("DDID", di.id());
		self->db.setDistributor( di );
	}
	if( info == self->id_worker.end() ) {
		self->id_worker[w.locality.processId()] = WorkerInfo( workerAvailabilityWatch( w, newProcessClass, self ), req.reply, req.generation, w, req.initialClass, newProcessClass, newPriorityInfo );
		checkOutstandingRequests( self );
		return;
	}

	if( info->second.interf.id() != w.id() || req.generation >= info->second.gen ) {
		if (!info->second.reply.isSet()) {
			info->second.reply.send( Never() );
		}
		info->second.reply = req.reply;
		info->second.processClass = newProcessClass;
		info->second.priorityInfo = newPriorityInfo;
		info->second.initialClass = req.initialClass;
		info->second.gen = req.generation;

		if(info->second.interf.id() != w.id()) {
			info->second.interf = w;
			info->second.watcher = workerAvailabilityWatch( w, newProcessClass, self );
		}
		checkOutstandingRequests( self );
		return;
	}

	TEST(true); // Received an old worker registration request.
}

#define TIME_KEEPER_VERSION LiteralStringRef("1")

ACTOR Future<Void> timeKeeperSetVersion(ClusterControllerData *self) {
	state Reference<ReadYourWritesTransaction> tr = Reference<ReadYourWritesTransaction>(new ReadYourWritesTransaction(self->cx));
	loop {
		try {
			tr->setOption(FDBTransactionOptions::ACCESS_SYSTEM_KEYS);
			tr->setOption(FDBTransactionOptions::LOCK_AWARE);
			tr->setOption(FDBTransactionOptions::PRIORITY_SYSTEM_IMMEDIATE);
			tr->set(timeKeeperVersionKey, TIME_KEEPER_VERSION);
			wait(tr->commit());
			break;
		} catch (Error &e) {
			wait(tr->onError(e));
		}
	}

	return Void();
}

// This actor periodically gets read version and writes it to cluster with current timestamp as key. To avoid running
// out of space, it limits the max number of entries and clears old entries on each update. This mapping is used from
// backup and restore to get the version information for a timestamp.
ACTOR Future<Void> timeKeeper(ClusterControllerData *self) {
	state KeyBackedMap<int64_t, Version> versionMap(timeKeeperPrefixRange.begin);

	TraceEvent("TimeKeeperStarted");

	wait(timeKeeperSetVersion(self));

	loop {
		state Reference<ReadYourWritesTransaction> tr = Reference<ReadYourWritesTransaction>(new ReadYourWritesTransaction(self->cx));
		loop {
			try {
				if(!g_network->isSimulated()) {
					// This is done to provide an arbitrary logged transaction every ~10s.
					// FIXME: replace or augment this with logging on the proxy which tracks
					//       how long it is taking to hear responses from each other component.

					UID debugID = g_random->randomUniqueID();
					TraceEvent("TimeKeeperCommit", debugID);
					tr->debugTransaction(debugID);
				}
				tr->setOption(FDBTransactionOptions::ACCESS_SYSTEM_KEYS);
				tr->setOption(FDBTransactionOptions::LOCK_AWARE);
				tr->setOption(FDBTransactionOptions::PRIORITY_SYSTEM_IMMEDIATE);

				Optional<Value> disableValue = wait( tr->get(timeKeeperDisableKey) );
				if(disableValue.present()) {
					break;
				}

				Version v = tr->getReadVersion().get();
				int64_t currentTime = (int64_t)now();
				versionMap.set(tr, currentTime, v);

				int64_t ttl = currentTime - SERVER_KNOBS->TIME_KEEPER_DELAY * SERVER_KNOBS->TIME_KEEPER_MAX_ENTRIES;
				if (ttl > 0) {
					versionMap.erase(tr, 0, ttl);
				}

				wait(tr->commit());
				break;
			} catch (Error &e) {
				wait(tr->onError(e));
			}
		}

		wait(delay(SERVER_KNOBS->TIME_KEEPER_DELAY));
	}
}

ACTOR Future<Void> statusServer(FutureStream< StatusRequest> requests,
								ClusterControllerData *self,
								ServerCoordinators coordinators)
{
	// Seconds since the END of the last GetStatus executed
	state double last_request_time = 0.0;

	// Place to accumulate a batch of requests to respond to
	state std::vector<StatusRequest> requests_batch;

	loop {
		try {
			// Wait til first request is ready
			StatusRequest req = waitNext(requests);
			requests_batch.push_back(req);

			// Earliest time at which we may begin a new request
			double next_allowed_request_time = last_request_time + SERVER_KNOBS->STATUS_MIN_TIME_BETWEEN_REQUESTS;

			// Wait if needed to satisfy min_time knob, also allows more requets to queue up.
			double minwait = std::max(next_allowed_request_time - now(), 0.0);
			wait(delay(minwait));

			// Get all requests that are ready right *now*, before GetStatus() begins.
			// All of these requests will be responded to with the next GetStatus() result.
			// If requests are batched, do not respond to more than MAX_STATUS_REQUESTS_PER_SECOND
			// requests per second
			while (requests.isReady()) {
				auto req = requests.pop();
				if (SERVER_KNOBS->STATUS_MIN_TIME_BETWEEN_REQUESTS > 0.0 &&
					requests_batch.size() + 1 >
						SERVER_KNOBS->STATUS_MIN_TIME_BETWEEN_REQUESTS * SERVER_KNOBS->MAX_STATUS_REQUESTS_PER_SECOND) {
					TraceEvent(SevWarnAlways, "TooManyStatusRequests").suppressFor(1.0).detail("BatchSize", requests_batch.size());
					req.reply.sendError(server_overloaded());
				} else {
					requests_batch.push_back(req);
				}
			}

			// Get status but trap errors to send back to client.
			vector<std::pair<WorkerInterface, ProcessClass>> workers;
			for(auto& it : self->id_worker)
				workers.push_back(std::make_pair(it.second.interf, it.second.processClass));

			std::vector<NetworkAddress> incompatibleConnections;
			for(auto it = self->db.incompatibleConnections.begin(); it != self->db.incompatibleConnections.end();) {
				if(it->second < now()) {
					it = self->db.incompatibleConnections.erase(it);
				} else {
					incompatibleConnections.push_back(it->first);
					it++;
				}
			}

			state ErrorOr<StatusReply> result = wait(errorOr(clusterGetStatus(self->db.serverInfo, self->cx, workers, self->db.workersWithIssues, self->db.clientsWithIssues, self->db.clientVersionMap, self->db.traceLogGroupMap, coordinators, incompatibleConnections, self->datacenterVersionDifference)));
			if (result.isError() && result.getError().code() == error_code_actor_cancelled)
				throw result.getError();

			// Update last_request_time now because GetStatus is finished and the delay is to be measured between requests
			last_request_time = now();

			while (!requests_batch.empty())
			{
				if (result.isError())
					requests_batch.back().reply.sendError(result.getError());
				else
					requests_batch.back().reply.send(result.get());
				requests_batch.pop_back();
				wait( yield() );
			}
		}
		catch (Error &e) {
			TraceEvent(SevError, "StatusServerError").error(e);
			throw e;
		}
	}
}

ACTOR Future<Void> monitorProcessClasses(ClusterControllerData *self) {

	state ReadYourWritesTransaction trVer( self->db.db );
	loop {
		try {
			trVer.setOption( FDBTransactionOptions::ACCESS_SYSTEM_KEYS );
			trVer.setOption( FDBTransactionOptions::PRIORITY_SYSTEM_IMMEDIATE );

			Optional<Value> val = wait(trVer.get(processClassVersionKey));

			if (val.present())
				break;

			Standalone<RangeResultRef> processClasses = wait( trVer.getRange( processClassKeys, CLIENT_KNOBS->TOO_MANY ) );
			ASSERT( !processClasses.more && processClasses.size() < CLIENT_KNOBS->TOO_MANY );

			trVer.clear(processClassKeys);
			trVer.set(processClassVersionKey, processClassVersionValue);
			for (auto it : processClasses) {
				UID processUid = decodeProcessClassKeyOld(it.key);
				trVer.set(processClassKeyFor(processUid.toString()), it.value);
			}

			wait(trVer.commit());
			TraceEvent("ProcessClassUpgrade");
			break;
		}
		catch(Error &e) {
			wait( trVer.onError(e) );
		}
	}

	loop {
		state ReadYourWritesTransaction tr( self->db.db );

		loop {
			try {
				tr.setOption( FDBTransactionOptions::ACCESS_SYSTEM_KEYS );
				tr.setOption( FDBTransactionOptions::PRIORITY_SYSTEM_IMMEDIATE );
				Standalone<RangeResultRef> processClasses = wait( tr.getRange( processClassKeys, CLIENT_KNOBS->TOO_MANY ) );
				ASSERT( !processClasses.more && processClasses.size() < CLIENT_KNOBS->TOO_MANY );

				if(processClasses != self->lastProcessClasses || !self->gotProcessClasses) {
					self->id_class.clear();
					for( int i = 0; i < processClasses.size(); i++ ) {
						auto c = decodeProcessClassValue( processClasses[i].value );
						ASSERT( c.classSource() != ProcessClass::CommandLineSource );
						self->id_class[decodeProcessClassKey( processClasses[i].key )] = c;
					}

					for( auto& w : self->id_worker ) {
						auto classIter = self->id_class.find(w.first);
						ProcessClass newProcessClass;

						if( classIter != self->id_class.end() && (classIter->second.classSource() == ProcessClass::DBSource || w.second.initialClass.classType() == ProcessClass::UnsetClass) ) {
							newProcessClass = classIter->second;
						} else {
							newProcessClass = w.second.initialClass;
						}


						if (newProcessClass != w.second.processClass) {
							w.second.processClass = newProcessClass;
							w.second.priorityInfo.processClassFitness = newProcessClass.machineClassFitness(ProcessClass::ClusterController);
							if (!w.second.reply.isSet()) {
								w.second.reply.send( RegisterWorkerReply(w.second.processClass, w.second.priorityInfo) );
							}
						}
					}

					self->lastProcessClasses = processClasses;
					self->gotProcessClasses = true;
					checkOutstandingRequests( self );
				}

				state Future<Void> watchFuture = tr.watch(processClassChangeKey);
				wait(tr.commit());
				wait(watchFuture);
				break;
			}
			catch(Error &e) {
				wait( tr.onError(e) );
			}
		}
	}
}

ACTOR Future<Void> monitorServerInfoConfig(ClusterControllerData::DBInfo* db) {
	loop {
		state ReadYourWritesTransaction tr(db->db);
		loop {
			try {
				tr.setOption(FDBTransactionOptions::READ_SYSTEM_KEYS);
				tr.setOption(FDBTransactionOptions::PRIORITY_SYSTEM_IMMEDIATE);
				tr.setOption(FDBTransactionOptions::READ_LOCK_AWARE);

				Optional<Value> configVal = wait(tr.get(latencyBandConfigKey));
				Optional<LatencyBandConfig> config;
				if(configVal.present()) {
					config = LatencyBandConfig::parse(configVal.get());
				}

				ServerDBInfo serverInfo = db->serverInfo->get();
				if(config != serverInfo.latencyBandConfig) {
					TraceEvent("LatencyBandConfigChanged").detail("Present", config.present());
					serverInfo.id = g_random->randomUniqueID();
					serverInfo.latencyBandConfig = config;
					db->serverInfo->set(serverInfo);
				}

				state Future<Void> configChangeFuture = tr.watch(latencyBandConfigKey);

				wait(tr.commit());
				wait(configChangeFuture);

				break;
			}
			catch (Error &e) {
				wait(tr.onError(e));		
			}
		}
	}
}

ACTOR Future<Void> monitorClientTxnInfoConfigs(ClusterControllerData::DBInfo* db) {
	loop {
		state ReadYourWritesTransaction tr(db->db);
		loop {
			try {
				tr.setOption(FDBTransactionOptions::ACCESS_SYSTEM_KEYS);
				tr.setOption(FDBTransactionOptions::PRIORITY_SYSTEM_IMMEDIATE);
				state Optional<Value> rateVal = wait(tr.get(fdbClientInfoTxnSampleRate));
				state Optional<Value> limitVal = wait(tr.get(fdbClientInfoTxnSizeLimit));
				ClientDBInfo clientInfo = db->clientInfo->get();
				double sampleRate = rateVal.present() ? BinaryReader::fromStringRef<double>(rateVal.get(), Unversioned()) : std::numeric_limits<double>::infinity();
				int64_t sizeLimit = limitVal.present() ? BinaryReader::fromStringRef<int64_t>(limitVal.get(), Unversioned()) : -1;
				if (sampleRate != clientInfo.clientTxnInfoSampleRate || sizeLimit != clientInfo.clientTxnInfoSampleRate) {
					clientInfo.id = g_random->randomUniqueID();
					clientInfo.clientTxnInfoSampleRate = sampleRate;
					clientInfo.clientTxnInfoSizeLimit = sizeLimit;
					db->clientInfo->set(clientInfo);
				}

				state Future<Void> watchRateFuture = tr.watch(fdbClientInfoTxnSampleRate);
				state Future<Void> watchLimitFuture = tr.watch(fdbClientInfoTxnSizeLimit);
				wait(tr.commit());
				choose {
					when(wait(watchRateFuture)) { break; }
					when (wait(watchLimitFuture)) { break; }
				}
			}
			catch (Error &e) {
				wait(tr.onError(e));
			}
		}
	}
}

ACTOR Future<Void> updatedChangingDatacenters(ClusterControllerData *self) {
	//do not change the cluster controller until all the processes have had a chance to register
	wait( delay(SERVER_KNOBS->WAIT_FOR_GOOD_RECRUITMENT_DELAY) );
	loop {
		state Future<Void> onChange = self->desiredDcIds.onChange();
		if(!self->desiredDcIds.get().present()) {
			self->changingDcIds.set(std::make_pair(false,self->desiredDcIds.get()));
		} else {
			auto& worker = self->id_worker[self->clusterControllerProcessId];
			uint8_t newFitness = ClusterControllerPriorityInfo::calculateDCFitness( worker.interf.locality.dcId(), self->desiredDcIds.get().get() );
			self->changingDcIds.set(std::make_pair(worker.priorityInfo.dcFitness > newFitness,self->desiredDcIds.get()));

			TraceEvent("UpdateChangingDatacenter", self->id).detail("OldFitness", worker.priorityInfo.dcFitness).detail("NewFitness", newFitness);
			if ( worker.priorityInfo.dcFitness > newFitness ) {
				worker.priorityInfo.dcFitness = newFitness;
				if(!worker.reply.isSet()) {
					worker.reply.send( RegisterWorkerReply( worker.processClass, worker.priorityInfo ) );
				}
			} else {
				state int currentFit = ProcessClass::BestFit;
				while(currentFit <= ProcessClass::NeverAssign) {
					bool updated = false;
					for ( auto& it : self->id_worker ) {
						if( ( !it.second.priorityInfo.isExcluded && it.second.priorityInfo.processClassFitness == currentFit ) || currentFit == ProcessClass::NeverAssign ) {
							uint8_t fitness = ClusterControllerPriorityInfo::calculateDCFitness( it.second.interf.locality.dcId(), self->changingDcIds.get().second.get() );
							if ( it.first != self->clusterControllerProcessId && it.second.priorityInfo.dcFitness != fitness ) {
								updated = true;
								it.second.priorityInfo.dcFitness = fitness;
								if(!it.second.reply.isSet()) {
									it.second.reply.send( RegisterWorkerReply( it.second.processClass, it.second.priorityInfo ) );
								}
							}
						}
					}
					if(updated && currentFit < ProcessClass::NeverAssign) {
						wait( delay(SERVER_KNOBS->CC_CLASS_DELAY) );
					}
					currentFit++;
				}
			}
		}

		wait(onChange);
	}
}

ACTOR Future<Void> updatedChangedDatacenters(ClusterControllerData *self) {
	state Future<Void> changeDelay = delay(SERVER_KNOBS->CC_CHANGE_DELAY);
	state Future<Void> onChange = self->changingDcIds.onChange();
	loop {
		choose {
			when( wait(onChange) ) {
				changeDelay = delay(SERVER_KNOBS->CC_CHANGE_DELAY);
				onChange = self->changingDcIds.onChange();
			}
			when( wait(changeDelay) ) {
				changeDelay = Never();
				onChange = self->changingDcIds.onChange();

				self->changedDcIds.set(self->changingDcIds.get());
				if(self->changedDcIds.get().second.present()) {
					TraceEvent("UpdateChangedDatacenter", self->id).detail("CCFirst", self->changedDcIds.get().first);
					if( !self->changedDcIds.get().first ) {
						auto& worker = self->id_worker[self->clusterControllerProcessId];
						uint8_t newFitness = ClusterControllerPriorityInfo::calculateDCFitness( worker.interf.locality.dcId(), self->changedDcIds.get().second.get() );
						if( worker.priorityInfo.dcFitness != newFitness ) {
							worker.priorityInfo.dcFitness = newFitness;
							if(!worker.reply.isSet()) {
								worker.reply.send( RegisterWorkerReply( worker.processClass, worker.priorityInfo ) );
							}
						}
					} else {
						state int currentFit = ProcessClass::BestFit;
						while(currentFit <= ProcessClass::NeverAssign) {
							bool updated = false;
							for ( auto& it : self->id_worker ) {
								if( ( !it.second.priorityInfo.isExcluded && it.second.priorityInfo.processClassFitness == currentFit ) || currentFit == ProcessClass::NeverAssign ) {
									uint8_t fitness = ClusterControllerPriorityInfo::calculateDCFitness( it.second.interf.locality.dcId(), self->changedDcIds.get().second.get() );
									if ( it.first != self->clusterControllerProcessId && it.second.priorityInfo.dcFitness != fitness ) {
										updated = true;
										it.second.priorityInfo.dcFitness = fitness;
										if(!it.second.reply.isSet()) {
											it.second.reply.send( RegisterWorkerReply( it.second.processClass, it.second.priorityInfo ) );
										}
									}
								}
							}
							if(updated && currentFit < ProcessClass::NeverAssign) {
								wait( delay(SERVER_KNOBS->CC_CLASS_DELAY) );
							}
							currentFit++;
						}
					}
				}
			}
		}
	}
}

ACTOR Future<Void> updateDatacenterVersionDifference( ClusterControllerData *self ) {
	state double lastLogTime = 0;
	loop {
		self->versionDifferenceUpdated = false;
		if(self->db.serverInfo->get().recoveryState >= RecoveryState::ACCEPTING_COMMITS && self->db.config.usableRegions == 1) {
			bool oldDifferenceTooLarge = !self->versionDifferenceUpdated || self->datacenterVersionDifference >= SERVER_KNOBS->MAX_VERSION_DIFFERENCE;
			self->versionDifferenceUpdated = true;
			self->datacenterVersionDifference = 0;

			if(oldDifferenceTooLarge) {
				checkOutstandingRequests(self);
			}

			wait(self->db.serverInfo->onChange());
			continue;
		}

		state Optional<TLogInterface> primaryLog;
		state Optional<TLogInterface> remoteLog;
		if(self->db.serverInfo->get().recoveryState >= RecoveryState::ALL_LOGS_RECRUITED) {
			for(auto& logSet : self->db.serverInfo->get().logSystemConfig.tLogs) {
				if(logSet.isLocal && logSet.locality != tagLocalitySatellite) {
					for(auto& tLog : logSet.tLogs) {
						if(tLog.present()) {
							primaryLog = tLog.interf();
							break;
						}
					}
				}
				if(!logSet.isLocal) {
					for(auto& tLog : logSet.tLogs) {
						if(tLog.present()) {
							remoteLog = tLog.interf();
							break;
						}
					}
				}
			}
		}

		if(!primaryLog.present() || !remoteLog.present()) {
			wait(self->db.serverInfo->onChange());
			continue;
		}

		state Future<Void> onChange = self->db.serverInfo->onChange();
		loop {
			state Future<TLogQueuingMetricsReply> primaryMetrics = brokenPromiseToNever( primaryLog.get().getQueuingMetrics.getReply( TLogQueuingMetricsRequest() ) );
			state Future<TLogQueuingMetricsReply> remoteMetrics = brokenPromiseToNever( remoteLog.get().getQueuingMetrics.getReply( TLogQueuingMetricsRequest() ) );

			wait( ( success(primaryMetrics) && success(remoteMetrics) ) || onChange );
			if(onChange.isReady()) {
				break;
			}

			bool oldDifferenceTooLarge = !self->versionDifferenceUpdated || self->datacenterVersionDifference >= SERVER_KNOBS->MAX_VERSION_DIFFERENCE;
			self->versionDifferenceUpdated = true;
			self->datacenterVersionDifference = primaryMetrics.get().v - remoteMetrics.get().v;

			if(oldDifferenceTooLarge && self->datacenterVersionDifference < SERVER_KNOBS->MAX_VERSION_DIFFERENCE) {
				checkOutstandingRequests(self);
			}

			if(now() - lastLogTime > SERVER_KNOBS->CLUSTER_CONTROLLER_LOGGING_DELAY) {
				lastLogTime = now();
				TraceEvent("DatacenterVersionDifference", self->id).detail("Difference", self->datacenterVersionDifference);
			}

			wait( delay(SERVER_KNOBS->VERSION_LAG_METRIC_INTERVAL) || onChange );
			if(onChange.isReady()) {
				break;
			}
		}
	}
}

ACTOR Future<DataDistributorInterface> startDataDistributor( ClusterControllerData *self ) {
	state Optional<Key> dcId = self->clusterControllerDcId;
	while ( !self->clusterControllerProcessId.present() || !self->masterProcessId.present() ) {
		wait( delay(SERVER_KNOBS->WAIT_FOR_GOOD_RECRUITMENT_DELAY) );
	}

	loop {
		try {
			while ( self->db.serverInfo->get().recoveryState < RecoveryState::ACCEPTING_COMMITS ) {
				wait( self->db.serverInfo->onChange() );
			}

			std::map<Optional<Standalone<StringRef>>, int> id_used = self->getUsedIds();
			state WorkerFitnessInfo data_distributor = self->getWorkerForRoleInDatacenter(dcId, ProcessClass::DataDistributor, ProcessClass::NeverAssign, self->db.config, id_used);
			state InitializeDataDistributorRequest req;
			req.reqId = g_random->randomUniqueID();
			TraceEvent("ClusterController_DataDistributorRecruit", req.reqId).detail("Addr", data_distributor.worker.first.address());

			ErrorOr<DataDistributorInterface> distributor = wait( data_distributor.worker.first.dataDistributor.getReplyUnlessFailedFor(req, SERVER_KNOBS->WAIT_FOR_DISTRIBUTOR_JOIN_DELAY, 0) );
			if (distributor.present()) {
				TraceEvent("ClusterController_DataDistributorRecruited", req.reqId).detail("Addr", data_distributor.worker.first.address());
				return distributor.get();
			}
		}
		catch (Error& e) {
			TraceEvent("ClusterController_DataDistributorRecruitError", req.reqId).error(e);
			if ( e.code() != error_code_no_more_servers ) {
				throw;
			}
		}
		wait( delay(SERVER_KNOBS->ATTEMPT_RECRUITMENT_DELAY) );
	}
}

ACTOR Future<Void> waitDDRejoinOrStartDD( ClusterControllerData *self, ClusterControllerFullInterface *clusterInterface ) {
	state Future<Void> initialDelay = delay(SERVER_KNOBS->WAIT_FOR_DISTRIBUTOR_JOIN_DELAY);

	// wait for a while to see if existing data distributor will join.
	loop choose {
		when ( wait(initialDelay) ) { break; }
		when ( wait(self->db.serverInfo->onChange()) ) {  // Rejoins via worker registration
			if ( self->db.serverInfo->get().distributor.present() ) {
				TraceEvent("ClusterController_InfoChange", self->id)
				.detail("DataDistributorID", self->db.serverInfo->get().distributor.get().id());
				break;
			}
		}
	}

	loop {
		if ( self->db.serverInfo->get().distributor.present() ) {
			wait( waitFailureClient( self->db.serverInfo->get().distributor.get().waitFailure, SERVER_KNOBS->DD_FAILURE_TIME ) );
			TraceEvent("ClusterController", self->id)
			.detail("DataDistributorDied", self->db.serverInfo->get().distributor.get().id());
			self->db.clearDistributor();
		} else {
			DataDistributorInterface distributorInterf = wait( startDataDistributor(self) );
			self->db.setDistributor( distributorInterf );
		}
	}
}

ACTOR Future<Void> clusterControllerCore( ClusterControllerFullInterface interf, Future<Void> leaderFail, ServerCoordinators coordinators, LocalityData locality ) {
	state ClusterControllerData self( interf, locality );
	state Future<Void> coordinationPingDelay = delay( SERVER_KNOBS->WORKER_COORDINATION_PING_DELAY );
	state uint64_t step = 0;
	state Future<ErrorOr<Void>> error = errorOr( actorCollection( self.addActor.getFuture() ) );

	self.addActor.send( failureDetectionServer( self.id, &self.db, interf.clientInterface.failureMonitoring.getFuture() ) );
	self.addActor.send( clusterWatchDatabase( &self, &self.db ) );  // Start the master database
	self.addActor.send( self.updateWorkerList.init( self.db.db ) );
	self.addActor.send( statusServer( interf.clientInterface.databaseStatus.getFuture(), &self, coordinators));
	self.addActor.send( timeKeeper(&self) );
	self.addActor.send( monitorProcessClasses(&self) );
	self.addActor.send( monitorClientTxnInfoConfigs(&self.db) );
	self.addActor.send( updatedChangingDatacenters(&self) );
	self.addActor.send( updatedChangedDatacenters(&self) );
	self.addActor.send( updateDatacenterVersionDifference(&self) );
	self.addActor.send( waitDDRejoinOrStartDD(&self, &interf) );
	//printf("%s: I am the cluster controller\n", g_network->getLocalAddress().toString().c_str());

	loop choose {
		when( ErrorOr<Void> err = wait( error ) ) {
			if (err.isError()) {
				endRole(Role::CLUSTER_CONTROLLER, interf.id(), "Stop Received Error", false, err.getError());
			}
			else {
				endRole(Role::CLUSTER_CONTROLLER, interf.id(), "Stop Received Signal", true);
			}

			// We shut down normally even if there was a serious error (so this fdbserver may be re-elected cluster controller)
			return Void();
		}
		when( OpenDatabaseRequest req = waitNext( interf.clientInterface.openDatabase.getFuture() ) ) {
			self.addActor.send( clusterOpenDatabase( &self.db, req.knownClientInfoID, req.issues.toString(), req.supportedVersions, req.traceLogGroup, req.reply ) );
		}
		when( RecruitFromConfigurationRequest req = waitNext( interf.recruitFromConfiguration.getFuture() ) ) {
			self.addActor.send( clusterRecruitFromConfiguration( &self, req ) );
		}
		when( RecruitRemoteFromConfigurationRequest req = waitNext( interf.recruitRemoteFromConfiguration.getFuture() ) ) {
			self.addActor.send( clusterRecruitRemoteFromConfiguration( &self, req ) );
		}
		when( RecruitStorageRequest req = waitNext( interf.recruitStorage.getFuture() ) ) {
			clusterRecruitStorage( &self, req );
		}
		when( RegisterWorkerRequest req = waitNext( interf.registerWorker.getFuture() ) ) {
			registerWorker( req, &self );
		}
		when( GetWorkersRequest req = waitNext( interf.getWorkers.getFuture() ) ) {
			vector<std::pair<WorkerInterface, ProcessClass>> workers;

			auto masterAddr = self.db.serverInfo->get().master.address();
			for(auto& it : self.id_worker) {
				if ( (req.flags & GetWorkersRequest::NON_EXCLUDED_PROCESSES_ONLY) && self.db.config.isExcludedServer(it.second.interf.address()) ) {
					continue;
				}

				if ( (req.flags & GetWorkersRequest::TESTER_CLASS_ONLY) && it.second.processClass.classType() != ProcessClass::TesterClass ) {
					continue;
				}

				workers.push_back(std::make_pair(it.second.interf, it.second.processClass));
			}

			req.reply.send( workers );
		}
		when( GetClientWorkersRequest req = waitNext( interf.clientInterface.getClientWorkers.getFuture() ) ) {
			vector<ClientWorkerInterface> workers;
			for(auto& it : self.id_worker) {
				if (it.second.processClass.classType() != ProcessClass::TesterClass) {
					workers.push_back(it.second.interf.clientInterface);
				}
			}
			req.reply.send(workers);
		}
		when( ForceRecoveryRequest req = waitNext( interf.clientInterface.forceRecovery.getFuture() ) ) {
			if(self.db.masterRegistrationCount == 0 || self.db.serverInfo->get().recoveryState <= RecoveryState::RECRUITING) {
				if (!self.db.forceMasterFailure.isSet()) {
					self.db.forceRecovery = true;
					self.db.forceMasterFailure.send( Void() );
				}
			}
			req.reply.send(Void());
		}
		when( wait( coordinationPingDelay ) ) {
			CoordinationPingMessage message(self.id, step++);
			for(auto& it : self.id_worker)
				it.second.interf.coordinationPing.send(message);
			coordinationPingDelay = delay( SERVER_KNOBS->WORKER_COORDINATION_PING_DELAY );
			TraceEvent("CoordinationPingSent", self.id).detail("TimeStep", message.timeStep);
		}
		when( RegisterMasterRequest req = waitNext( interf.registerMaster.getFuture() ) ) {
			clusterRegisterMaster( &self, req );
		}
		when( GetServerDBInfoRequest req = waitNext( interf.getServerDBInfo.getFuture() ) ) {
			self.addActor.send( clusterGetServerInfo( &self.db, req.knownServerInfoID, req.issues.toString(), req.incompatiblePeers, req.reply ) );
		}
		when( wait( leaderFail ) ) {
			// We are no longer the leader if this has changed.
			endRole(Role::CLUSTER_CONTROLLER, interf.id(), "Leader Replaced", true);
			TEST(true); // Lost Cluster Controller Role
			return Void();
		}
		when( ReplyPromise<Void> ping = waitNext( interf.clientInterface.ping.getFuture() ) ) {
			ping.send( Void() );
		}
	}
}

ACTOR Future<Void> clusterController( ServerCoordinators coordinators, Reference<AsyncVar<Optional<ClusterControllerFullInterface>>> currentCC, bool hasConnected, Reference<AsyncVar<ClusterControllerPriorityInfo>> asyncPriorityInfo, LocalityData locality ) {
	loop {
		state ClusterControllerFullInterface cci;
		state bool inRole = false;
		cci.initEndpoints();
		try {
			//Register as a possible leader; wait to be elected
			state Future<Void> leaderFail = tryBecomeLeader( coordinators, cci, currentCC, hasConnected, asyncPriorityInfo );

			while (!currentCC->get().present() || currentCC->get().get() != cci) {
				choose {
					when( wait(currentCC->onChange()) ) {}
					when( wait(leaderFail) ) { ASSERT(false); throw internal_error(); }
				}
			}

			hasConnected = true;
			startRole(Role::CLUSTER_CONTROLLER, cci.id(), UID());
			inRole = true;

			wait( clusterControllerCore( cci, leaderFail, coordinators, locality ) );
		} catch(Error& e) {
			if (inRole)
				endRole(Role::CLUSTER_CONTROLLER, cci.id(), "Error", e.code() == error_code_actor_cancelled || e.code() == error_code_coordinators_changed, e);
			else
				TraceEvent( e.code() == error_code_coordinators_changed ? SevInfo : SevError, "ClusterControllerCandidateError", cci.id()).error(e);
			throw;
		}
	}
}

ACTOR Future<Void> clusterController( Reference<ClusterConnectionFile> connFile, Reference<AsyncVar<Optional<ClusterControllerFullInterface>>> currentCC, Reference<AsyncVar<ClusterControllerPriorityInfo>> asyncPriorityInfo, Future<Void> recoveredDiskFiles, LocalityData locality ) {
	wait(recoveredDiskFiles);
	state bool hasConnected = false;
	loop {
		try {
			ServerCoordinators coordinators( connFile );
			wait( clusterController( coordinators, currentCC, hasConnected, asyncPriorityInfo, locality ) );
		} catch( Error &e ) {
			if( e.code() != error_code_coordinators_changed )
				throw; // Expected to terminate fdbserver
		}

		hasConnected = true;
	}
}<|MERGE_RESOLUTION|>--- conflicted
+++ resolved
@@ -696,14 +696,7 @@
 		} else {
 			RecruitFromConfigurationReply result;
 			std::map< Optional<Standalone<StringRef>>, int> id_used;
-<<<<<<< HEAD
-			id_used[masterProcessId]++;
-			id_used[clusterControllerProcessId]++;
-
-=======
 			updateKnownIds(&id_used);
-			
->>>>>>> 83060c6e
 			auto tlogs = getWorkersForTlogs( req.configuration, req.configuration.tLogReplicationFactor, req.configuration.getDesiredLogs(), req.configuration.tLogPolicy, id_used );
 			for(int i = 0; i < tlogs.size(); i++) {
 				result.tLogs.push_back(tlogs[i].first);
