--- conflicted
+++ resolved
@@ -145,12 +145,9 @@
 	double DEBOUNCE_RECRUITING_DELAY;
 	int REBALANCE_MAX_RETRIES;
 	int DD_OVERLAP_PENALTY;
-<<<<<<< HEAD
 	int DD_EXCLUDE_MIN_REPLICAS;
-=======
 	bool DD_VALIDATE_LOCALITY;
 	int DD_CHECK_INVALID_LOCALITY_DELAY;
->>>>>>> 7599dd00
 
 	// TeamRemover to remove redundant teams
 	bool TR_FLAG_DISABLE_MACHINE_TEAM_REMOVER; // disable the machineTeamRemover actor
