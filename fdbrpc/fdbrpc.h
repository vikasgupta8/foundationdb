--- conflicted
+++ resolved
@@ -217,13 +217,9 @@
 };
 
 template <class Reply>
-<<<<<<< HEAD
-ReplyPromise<Reply> const& getReplyPromise(ReplyPromise<Reply> const& p) { return p; }
-=======
 ReplyPromise<Reply> const& getReplyPromise(ReplyPromise<Reply> const& p) {
 	return p;
 }
->>>>>>> 652c5c4e
 
 template <class Request>
 void resetReply(Request& r) {
@@ -731,13 +727,7 @@
 		// queue = (NetNotifiedQueue<T>*)0xdeadbeef;
 	}
 
-<<<<<<< HEAD
 	const Endpoint& getEndpoint(TaskPriority taskID = TaskPriority::DefaultEndpoint) const { return queue->getEndpoint(taskID); }
-=======
-	Endpoint getEndpoint(TaskPriority taskID = TaskPriority::DefaultEndpoint) const {
-		return queue->getEndpoint(taskID);
-	}
->>>>>>> 652c5c4e
 	void makeWellKnownEndpoint(Endpoint::Token token, TaskPriority taskID) {
 		queue->makeWellKnownEndpoint(token, taskID);
 	}
